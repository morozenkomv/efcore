// Copyright (c) .NET Foundation. All rights reserved.
// Licensed under the Apache License, Version 2.0. See License.txt in the project root for license information.

using System;
using System.Collections.Generic;
using System.Collections.ObjectModel;
using System.ComponentModel.DataAnnotations;
using System.ComponentModel.DataAnnotations.Schema;
using System.Data;
using System.Linq;
using System.Linq.Expressions;
using System.Reflection;
using System.Text;
using System.Threading.Tasks;
using Microsoft.Data.SqlClient;
using Microsoft.EntityFrameworkCore.Diagnostics;
using Microsoft.EntityFrameworkCore.Diagnostics.Internal;
using Microsoft.EntityFrameworkCore.Infrastructure;
using Microsoft.EntityFrameworkCore.Query.Internal;
using Microsoft.EntityFrameworkCore.Query.SqlExpressions;
using Microsoft.EntityFrameworkCore.Storage;
using Microsoft.EntityFrameworkCore.Storage.ValueConversion;
using Microsoft.EntityFrameworkCore.TestUtilities;
using Microsoft.Extensions.Caching.Memory;
using Microsoft.Extensions.DependencyInjection;
using Microsoft.Extensions.DependencyInjection.Extensions;
using Microsoft.Extensions.Logging;
using NetTopologySuite.Geometries;
using Newtonsoft.Json.Linq;
using Xunit;
using Xunit.Abstractions;

// ReSharper disable InconsistentNaming
// ReSharper disable ClassNeverInstantiated.Local
// ReSharper disable AccessToDisposedClosure
// ReSharper disable ReturnValueOfPureMethodIsNotUsed
// ReSharper disable UnusedAutoPropertyAccessor.Local
// ReSharper disable UnusedMember.Local
namespace Microsoft.EntityFrameworkCore.Query
{
    public class QueryBugsTest : IClassFixture<SqlServerFixture>
    {
        // ReSharper disable once UnusedParameter.Local
#pragma warning disable IDE0060 // Remove unused parameter
        public QueryBugsTest(SqlServerFixture fixture, ITestOutputHelper testOutputHelper)
#pragma warning restore IDE0060 // Remove unused parameter
        {
            Fixture = fixture;
            Fixture.TestSqlLoggerFactory.Clear();
            //Fixture.TestSqlLoggerFactory.SetTestOutputHelper(testOutputHelper);
        }

        protected SqlServerFixture Fixture { get; }

        [ConditionalTheory]
        [InlineData(false)]
        [InlineData(true)]
        public async Task Where_equals_DateTime_Now(bool async)
        {
            using (CreateDateTimeStore())
            {
                Fixture.TestSqlLoggerFactory.Clear();

                using var context = new DateTimeContext(_options);
                var query = context.Dates.Where(
                    d => d.DateTime2_2 == DateTime.Now
                        || d.DateTime2_7 == DateTime.Now
                        || d.DateTime == DateTime.Now
                        || d.SmallDateTime == DateTime.Now);

                var results = async
                    ? await query.ToListAsync()
                    : query.ToList();

                Assert.Empty(results);

                AssertSql(
                    @"SELECT [d].[Id], [d].[DateTime], [d].[DateTime2], [d].[DateTime2_0], [d].[DateTime2_1], [d].[DateTime2_2], [d].[DateTime2_3], [d].[DateTime2_4], [d].[DateTime2_5], [d].[DateTime2_6], [d].[DateTime2_7], [d].[SmallDateTime]
FROM [Dates] AS [d]
WHERE ((([d].[DateTime2_2] = GETDATE()) OR ([d].[DateTime2_7] = GETDATE())) OR ([d].[DateTime] = GETDATE())) OR ([d].[SmallDateTime] = GETDATE())");
            }
        }

        [ConditionalTheory]
        [InlineData(false)]
        [InlineData(true)]
        public async Task Where_not_equals_DateTime_Now(bool async)
        {
            using (CreateDateTimeStore())
            {
                Fixture.TestSqlLoggerFactory.Clear();

                using var context = new DateTimeContext(_options);
                var query = context.Dates.Where(
                    d => d.DateTime2_2 != DateTime.Now
                        && d.DateTime2_7 != DateTime.Now
                        && d.DateTime != DateTime.Now
                        && d.SmallDateTime != DateTime.Now);

                var results = async
                    ? await query.ToListAsync()
                    : query.ToList();

                Assert.Single(results);

                AssertSql(
                    @"SELECT [d].[Id], [d].[DateTime], [d].[DateTime2], [d].[DateTime2_0], [d].[DateTime2_1], [d].[DateTime2_2], [d].[DateTime2_3], [d].[DateTime2_4], [d].[DateTime2_5], [d].[DateTime2_6], [d].[DateTime2_7], [d].[SmallDateTime]
FROM [Dates] AS [d]
WHERE ((([d].[DateTime2_2] <> GETDATE()) AND ([d].[DateTime2_7] <> GETDATE())) AND ([d].[DateTime] <> GETDATE())) AND ([d].[SmallDateTime] <> GETDATE())");
            }
        }

        [ConditionalTheory]
        [InlineData(false)]
        [InlineData(true)]
        public async Task Where_equals_new_DateTime(bool async)
        {
            using (CreateDateTimeStore())
            {
                Fixture.TestSqlLoggerFactory.Clear();

                using var context = new DateTimeContext(_options);
                var query = context.Dates.Where(
                    d => d.SmallDateTime == new DateTime(1970, 9, 3, 12, 0, 0)
                        && d.DateTime == new DateTime(1971, 9, 3, 12, 0, 10, 220)
                        && d.DateTime2 == new DateTime(1972, 9, 3, 12, 0, 10, 333)
                        && d.DateTime2_0 == new DateTime(1973, 9, 3, 12, 0, 10)
                        && d.DateTime2_1 == new DateTime(1974, 9, 3, 12, 0, 10, 500)
                        && d.DateTime2_2 == new DateTime(1975, 9, 3, 12, 0, 10, 660)
                        && d.DateTime2_3 == new DateTime(1976, 9, 3, 12, 0, 10, 777)
                        && d.DateTime2_4 == new DateTime(1977, 9, 3, 12, 0, 10, 888)
                        && d.DateTime2_5 == new DateTime(1978, 9, 3, 12, 0, 10, 999)
                        && d.DateTime2_6 == new DateTime(1979, 9, 3, 12, 0, 10, 111)
                        && d.DateTime2_7 == new DateTime(1980, 9, 3, 12, 0, 10, 222));

                var results = async
                    ? await query.ToListAsync()
                    : query.ToList();

                Assert.Single(results);

                AssertSql(
                    @"SELECT [d].[Id], [d].[DateTime], [d].[DateTime2], [d].[DateTime2_0], [d].[DateTime2_1], [d].[DateTime2_2], [d].[DateTime2_3], [d].[DateTime2_4], [d].[DateTime2_5], [d].[DateTime2_6], [d].[DateTime2_7], [d].[SmallDateTime]
FROM [Dates] AS [d]
WHERE (((((((((([d].[SmallDateTime] = '1970-09-03T12:00:00') AND ([d].[DateTime] = '1971-09-03T12:00:10.220')) AND ([d].[DateTime2] = '1972-09-03T12:00:10.3330000')) AND ([d].[DateTime2_0] = '1973-09-03T12:00:10')) AND ([d].[DateTime2_1] = '1974-09-03T12:00:10.5')) AND ([d].[DateTime2_2] = '1975-09-03T12:00:10.66')) AND ([d].[DateTime2_3] = '1976-09-03T12:00:10.777')) AND ([d].[DateTime2_4] = '1977-09-03T12:00:10.8880')) AND ([d].[DateTime2_5] = '1978-09-03T12:00:10.99900')) AND ([d].[DateTime2_6] = '1979-09-03T12:00:10.111000')) AND ([d].[DateTime2_7] = '1980-09-03T12:00:10.2220000')");
            }
        }

        [ConditionalTheory]
        [InlineData(false)]
        [InlineData(true)]
        public async Task Where_contains_DateTime_literals(bool async)
        {
            var dateTimes = new[]
            {
                new DateTime(1970, 9, 3, 12, 0, 0),
                new DateTime(1971, 9, 3, 12, 0, 10, 220),
                new DateTime(1972, 9, 3, 12, 0, 10, 333),
                new DateTime(1973, 9, 3, 12, 0, 10),
                new DateTime(1974, 9, 3, 12, 0, 10, 500),
                new DateTime(1975, 9, 3, 12, 0, 10, 660),
                new DateTime(1976, 9, 3, 12, 0, 10, 777),
                new DateTime(1977, 9, 3, 12, 0, 10, 888),
                new DateTime(1978, 9, 3, 12, 0, 10, 999),
                new DateTime(1979, 9, 3, 12, 0, 10, 111),
                new DateTime(1980, 9, 3, 12, 0, 10, 222)
            };

            using (CreateDateTimeStore())
            {
                Fixture.TestSqlLoggerFactory.Clear();

                using var context = new DateTimeContext(_options);
                var query = context.Dates.Where(
                    d => dateTimes.Contains(d.SmallDateTime)
                        && dateTimes.Contains(d.DateTime)
                        && dateTimes.Contains(d.DateTime2)
                        && dateTimes.Contains(d.DateTime2_0)
                        && dateTimes.Contains(d.DateTime2_1)
                        && dateTimes.Contains(d.DateTime2_2)
                        && dateTimes.Contains(d.DateTime2_3)
                        && dateTimes.Contains(d.DateTime2_4)
                        && dateTimes.Contains(d.DateTime2_5)
                        && dateTimes.Contains(d.DateTime2_6)
                        && dateTimes.Contains(d.DateTime2_7));

                var results = async
                    ? await query.ToListAsync()
                    : query.ToList();

                Assert.Single(results);

                AssertSql(
                    @"SELECT [d].[Id], [d].[DateTime], [d].[DateTime2], [d].[DateTime2_0], [d].[DateTime2_1], [d].[DateTime2_2], [d].[DateTime2_3], [d].[DateTime2_4], [d].[DateTime2_5], [d].[DateTime2_6], [d].[DateTime2_7], [d].[SmallDateTime]
FROM [Dates] AS [d]
WHERE ((((((((([d].[SmallDateTime] IN ('1970-09-03T12:00:00', '1971-09-03T12:00:10', '1972-09-03T12:00:10', '1973-09-03T12:00:10', '1974-09-03T12:00:10', '1975-09-03T12:00:10', '1976-09-03T12:00:10', '1977-09-03T12:00:10', '1978-09-03T12:00:10', '1979-09-03T12:00:10', '1980-09-03T12:00:10') AND [d].[DateTime] IN ('1970-09-03T12:00:00.000', '1971-09-03T12:00:10.220', '1972-09-03T12:00:10.333', '1973-09-03T12:00:10.000', '1974-09-03T12:00:10.500', '1975-09-03T12:00:10.660', '1976-09-03T12:00:10.777', '1977-09-03T12:00:10.888', '1978-09-03T12:00:10.999', '1979-09-03T12:00:10.111', '1980-09-03T12:00:10.222')) AND [d].[DateTime2] IN ('1970-09-03T12:00:00.0000000', '1971-09-03T12:00:10.2200000', '1972-09-03T12:00:10.3330000', '1973-09-03T12:00:10.0000000', '1974-09-03T12:00:10.5000000', '1975-09-03T12:00:10.6600000', '1976-09-03T12:00:10.7770000', '1977-09-03T12:00:10.8880000', '1978-09-03T12:00:10.9990000', '1979-09-03T12:00:10.1110000', '1980-09-03T12:00:10.2220000')) AND [d].[DateTime2_0] IN ('1970-09-03T12:00:00', '1971-09-03T12:00:10', '1972-09-03T12:00:10', '1973-09-03T12:00:10', '1974-09-03T12:00:10', '1975-09-03T12:00:10', '1976-09-03T12:00:10', '1977-09-03T12:00:10', '1978-09-03T12:00:10', '1979-09-03T12:00:10', '1980-09-03T12:00:10')) AND [d].[DateTime2_1] IN ('1970-09-03T12:00:00.0', '1971-09-03T12:00:10.2', '1972-09-03T12:00:10.3', '1973-09-03T12:00:10.0', '1974-09-03T12:00:10.5', '1975-09-03T12:00:10.6', '1976-09-03T12:00:10.7', '1977-09-03T12:00:10.8', '1978-09-03T12:00:10.9', '1979-09-03T12:00:10.1', '1980-09-03T12:00:10.2')) AND [d].[DateTime2_2] IN ('1970-09-03T12:00:00.00', '1971-09-03T12:00:10.22', '1972-09-03T12:00:10.33', '1973-09-03T12:00:10.00', '1974-09-03T12:00:10.50', '1975-09-03T12:00:10.66', '1976-09-03T12:00:10.77', '1977-09-03T12:00:10.88', '1978-09-03T12:00:10.99', '1979-09-03T12:00:10.11', '1980-09-03T12:00:10.22')) AND [d].[DateTime2_3] IN ('1970-09-03T12:00:00.000', '1971-09-03T12:00:10.220', '1972-09-03T12:00:10.333', '1973-09-03T12:00:10.000', '1974-09-03T12:00:10.500', '1975-09-03T12:00:10.660', '1976-09-03T12:00:10.777', '1977-09-03T12:00:10.888', '1978-09-03T12:00:10.999', '1979-09-03T12:00:10.111', '1980-09-03T12:00:10.222')) AND [d].[DateTime2_4] IN ('1970-09-03T12:00:00.0000', '1971-09-03T12:00:10.2200', '1972-09-03T12:00:10.3330', '1973-09-03T12:00:10.0000', '1974-09-03T12:00:10.5000', '1975-09-03T12:00:10.6600', '1976-09-03T12:00:10.7770', '1977-09-03T12:00:10.8880', '1978-09-03T12:00:10.9990', '1979-09-03T12:00:10.1110', '1980-09-03T12:00:10.2220')) AND [d].[DateTime2_5] IN ('1970-09-03T12:00:00.00000', '1971-09-03T12:00:10.22000', '1972-09-03T12:00:10.33300', '1973-09-03T12:00:10.00000', '1974-09-03T12:00:10.50000', '1975-09-03T12:00:10.66000', '1976-09-03T12:00:10.77700', '1977-09-03T12:00:10.88800', '1978-09-03T12:00:10.99900', '1979-09-03T12:00:10.11100', '1980-09-03T12:00:10.22200')) AND [d].[DateTime2_6] IN ('1970-09-03T12:00:00.000000', '1971-09-03T12:00:10.220000', '1972-09-03T12:00:10.333000', '1973-09-03T12:00:10.000000', '1974-09-03T12:00:10.500000', '1975-09-03T12:00:10.660000', '1976-09-03T12:00:10.777000', '1977-09-03T12:00:10.888000', '1978-09-03T12:00:10.999000', '1979-09-03T12:00:10.111000', '1980-09-03T12:00:10.222000')) AND [d].[DateTime2_7] IN ('1970-09-03T12:00:00.0000000', '1971-09-03T12:00:10.2200000', '1972-09-03T12:00:10.3330000', '1973-09-03T12:00:10.0000000', '1974-09-03T12:00:10.5000000', '1975-09-03T12:00:10.6600000', '1976-09-03T12:00:10.7770000', '1977-09-03T12:00:10.8880000', '1978-09-03T12:00:10.9990000', '1979-09-03T12:00:10.1110000', '1980-09-03T12:00:10.2220000')");
            }
        }

        private class DatesAndPrunes
        {
            public int Id { get; set; }

            [Column(TypeName = "smalldatetime")]
            public DateTime SmallDateTime { get; set; }

            [Column(TypeName = "datetime")]
            public DateTime DateTime { get; set; }

            [Column(TypeName = "datetime2")]
            public DateTime DateTime2 { get; set; }

            [Column(TypeName = "datetime2(0)")]
            public DateTime DateTime2_0 { get; set; }

            [Column(TypeName = "datetime2(1)")]
            public DateTime DateTime2_1 { get; set; }

            [Column(TypeName = "datetime2(2)")]
            public DateTime DateTime2_2 { get; set; }

            [Column(TypeName = "datetime2(3)")]
            public DateTime DateTime2_3 { get; set; }

            [Column(TypeName = "datetime2(4)")]
            public DateTime DateTime2_4 { get; set; }

            [Column(TypeName = "datetime2(5)")]
            public DateTime DateTime2_5 { get; set; }

            [Column(TypeName = "datetime2(6)")]
            public DateTime DateTime2_6 { get; set; }

            [Column(TypeName = "datetime2(7)")]
            public DateTime DateTime2_7 { get; set; }
        }

        private class DateTimeContext : DbContext
        {
            public DateTimeContext(DbContextOptions options)
                : base(options)
            {
            }

            public DbSet<DatesAndPrunes> Dates { get; set; }
        }

        private SqlServerTestStore CreateDateTimeStore()
            => CreateTestStore(
                () => new DateTimeContext(_options),
                c =>
                {
                    c.Add(
                        new DatesAndPrunes
                        {
                            SmallDateTime = new DateTime(1970, 9, 3, 12, 0, 0),
                            DateTime = new DateTime(1971, 9, 3, 12, 0, 10, 220),
                            DateTime2 = new DateTime(1972, 9, 3, 12, 0, 10, 333),
                            DateTime2_0 = new DateTime(1973, 9, 3, 12, 0, 10),
                            DateTime2_1 = new DateTime(1974, 9, 3, 12, 0, 10, 500),
                            DateTime2_2 = new DateTime(1975, 9, 3, 12, 0, 10, 660),
                            DateTime2_3 = new DateTime(1976, 9, 3, 12, 0, 10, 777),
                            DateTime2_4 = new DateTime(1977, 9, 3, 12, 0, 10, 888),
                            DateTime2_5 = new DateTime(1978, 9, 3, 12, 0, 10, 999),
                            DateTime2_6 = new DateTime(1979, 9, 3, 12, 0, 10, 111),
                            DateTime2_7 = new DateTime(1980, 9, 3, 12, 0, 10, 222)
                        });

                    c.SaveChanges();
                });

        #region Bug6901

        [ConditionalFact]
        public void Left_outer_join_bug_6091()
        {
            using var testStore = SqlServerTestStore.CreateInitialized("QueryBugsTest");
            testStore.ExecuteNonQuery(
                @"
CREATE TABLE [dbo].[Customers](
    [CustomerID] [int] NOT NULL PRIMARY KEY,
    [CustomerName] [varchar](120) NULL,
    [PostcodeID] [int] NULL);

CREATE TABLE [dbo].[Postcodes](
    [PostcodeID] [int] NOT NULL PRIMARY KEY,
    [PostcodeValue] [varchar](100) NOT NULL,
    [TownName] [varchar](255) NOT NULL);

INSERT [dbo].[Customers] ([CustomerID], [CustomerName], [PostcodeID]) VALUES (1, N'Sam Tippet', 5);
INSERT [dbo].[Customers] ([CustomerID], [CustomerName], [PostcodeID]) VALUES (2, N'William Greig', 2);
INSERT [dbo].[Customers] ([CustomerID], [CustomerName], [PostcodeID]) VALUES (3, N'Steve Jones', 3);
INSERT [dbo].[Customers] ([CustomerID], [CustomerName], [PostcodeID]) VALUES (4, N'Jim Warren', NULL);
INSERT [dbo].[Customers] ([CustomerID], [CustomerName], [PostcodeID]) VALUES (5, N'Andrew Smith', 5);

INSERT [dbo].[Postcodes] ([PostcodeID], [PostcodeValue], [TownName]) VALUES (2, N'1000', N'Town 1');
INSERT [dbo].[Postcodes] ([PostcodeID], [PostcodeValue], [TownName]) VALUES (3, N'2000', N'Town 2');
INSERT [dbo].[Postcodes] ([PostcodeID], [PostcodeValue], [TownName]) VALUES (4, N'3000', N'Town 3');
INSERT [dbo].[Postcodes] ([PostcodeID], [PostcodeValue], [TownName]) VALUES (5, N'4000', N'Town 4');
");

            using var context = new Bug6091Context(Fixture.CreateOptions(testStore));
            var customers
                = from customer in context.Customers
                  join postcode in context.Postcodes
                      on customer.PostcodeID equals postcode.PostcodeID into custPCTmp
                  from custPC in custPCTmp.DefaultIfEmpty()
                  select new
                  {
                      customer.CustomerID,
                      customer.CustomerName,
                      TownName = custPC == null ? string.Empty : custPC.TownName,
                      PostcodeValue = custPC == null ? string.Empty : custPC.PostcodeValue
                  };

            var results = customers.ToList();

            Assert.Equal(5, results.Count);
            Assert.True(results[3].CustomerName != results[4].CustomerName);
        }

        private class Bug6091Context : DbContext
        {
            public Bug6091Context(DbContextOptions options)
                : base(options)
            {
            }

            protected override void OnModelCreating(ModelBuilder modelBuilder)
            {
                modelBuilder.Entity<Customer>().ToTable("Customers");
            }

            public DbSet<Customer> Customers { get; set; }
            public DbSet<Postcode> Postcodes { get; set; }

            // ReSharper disable once MemberHidesStaticFromOuterClass
            public class Customer
            {
                public int CustomerID { get; set; }
                public string CustomerName { get; set; }
                public int? PostcodeID { get; set; }
            }

            public class Postcode
            {
                public int PostcodeID { get; set; }
                public string PostcodeValue { get; set; }
                public string TownName { get; set; }
            }
        }

        #endregion

        #region Bug5481

        [ConditionalFact]
        public async Task Multiple_optional_navs_should_not_deadlock_bug_5481()
        {
            using var testStore = SqlServerTestStore.CreateInitialized("QueryBugsTest");
            using var context = new DeadlockContext(Fixture.CreateOptions(testStore));
            context.Database.EnsureCreatedResiliently();
            context.EnsureSeeded();

            var count
                = await context.Persons
                    .Where(
                        p => p.AddressOne != null && p.AddressOne.Street.Contains("Low Street")
                            || p.AddressTwo != null && p.AddressTwo.Street.Contains("Low Street"))
                    .CountAsync();

            Assert.Equal(0, count);
        }

        private class DeadlockContext : DbContext
        {
            public DeadlockContext(DbContextOptions options)
                : base(options)
            {
            }

            public DbSet<Person> Persons { get; set; }
            public DbSet<Address> Addresses { get; set; }

            public class Address
            {
                public int Id { get; set; }
                public string Street { get; set; }
                public int PersonId { get; set; }
                public Person Person { get; set; }
            }

            public class Person
            {
                public int Id { get; set; }
                public string Name { get; set; }
                public int? AddressOneId { get; set; }
                public Address AddressOne { get; set; }
                public int? AddressTwoId { get; set; }
                public Address AddressTwo { get; set; }
            }

            public void EnsureSeeded()
            {
                if (!Persons.Any())
                {
                    AddRange(
                        new Person { Name = "John Doe" },
                        new Person { Name = "Joe Bloggs" });

                    SaveChanges();
                }
            }

            protected override void OnModelCreating(ModelBuilder modelBuilder)
            {
                base.OnModelCreating(modelBuilder);

                modelBuilder.Entity<Person>().HasKey(p => p.Id);

                modelBuilder.Entity<Person>().Property(p => p.Name)
                    .IsRequired();

                modelBuilder.Entity<Person>().HasOne(p => p.AddressOne)
                    .WithMany()
                    .HasForeignKey(p => p.AddressOneId)
                    .OnDelete(DeleteBehavior.Restrict);

                modelBuilder.Entity<Person>().Property(p => p.AddressOneId);

                modelBuilder.Entity<Person>().HasOne(p => p.AddressTwo)
                    .WithMany()
                    .HasForeignKey(p => p.AddressTwoId)
                    .OnDelete(DeleteBehavior.Restrict);

                modelBuilder.Entity<Person>().Property(p => p.AddressTwoId);

                modelBuilder.Entity<Address>().HasKey(a => a.Id);

                modelBuilder.Entity<Address>().Property(a => a.Street).IsRequired();

                modelBuilder.Entity<Address>().HasOne(a => a.Person)
                    .WithMany()
                    .HasForeignKey(a => a.PersonId)
                    .OnDelete(DeleteBehavior.Restrict);
            }
        }

        #endregion

        [ConditionalFact]
        public void Query_when_null_key_in_database_should_throw()
        {
            using var testStore = SqlServerTestStore.CreateInitialized("QueryBugsTest");
            testStore.ExecuteNonQuery(
                @"CREATE TABLE ZeroKey (Id int);
                      INSERT ZeroKey VALUES (NULL)");

            var options = Fixture.CreateOptions(testStore);
            options = new DbContextOptionsBuilder(options).EnableDetailedErrors().Options;

            using var context = new NullKeyContext(options);
            Assert.Equal(
                RelationalStrings.ErrorMaterializingPropertyNullReference("ZeroKey", "Id", typeof(int)),
                Assert.Throws<InvalidOperationException>(() => context.ZeroKeys.ToList()).Message);
        }

        private class NullKeyContext : DbContext
        {
            public NullKeyContext(DbContextOptions options)
                : base(options)
            {
            }

            protected override void OnModelCreating(ModelBuilder modelBuilder)
            {
                modelBuilder.Entity<ZeroKey>().ToTable("ZeroKey");
            }

            public DbSet<ZeroKey> ZeroKeys { get; set; }

            public class ZeroKey
            {
                public int Id { get; set; }
            }
        }

        #region Bug603

        [ConditionalFact]
        public async Task First_FirstOrDefault_ix_async_bug_603()
        {
            using (CreateDatabase603())
            {
                using (var context = new MyContext603(_options))
                {
                    context.Products.Add(
                        new Product { Name = "Product 1" });
                    context.SaveChanges();
                }

                using var ctx = new MyContext603(_options);
                var product = await ctx.Products.OrderBy(p => p.Id).FirstAsync();

                ctx.Products.Remove(product);

                await ctx.SaveChangesAsync();
            }

            using (CreateDatabase603())
            {
                using (var context = new MyContext603(_options))
                {
                    context.Products.Add(
                        new Product { Name = "Product 1" });
                    context.SaveChanges();
                }

                using var ctx = new MyContext603(_options);
                var product = await ctx.Products.OrderBy(p => p.Id).FirstOrDefaultAsync();

                ctx.Products.Remove(product);

                await ctx.SaveChangesAsync();
            }
        }

        private class Product
        {
            public int Id { get; set; }

            public string Name { get; set; }
        }

        private class MyContext603 : DbContext
        {
            public MyContext603(DbContextOptions options)
                : base(options)
            {
            }

            public DbSet<Product> Products { get; set; }

            protected override void OnModelCreating(ModelBuilder modelBuilder)
            {
                modelBuilder.Entity<Product>().ToTable("Product");
            }
        }

        private SqlServerTestStore CreateDatabase603()
        {
            return CreateTestStore(() => new MyContext603(_options), null);
        }

        #endregion

        #region Bugs925_926

        [ConditionalFact]
        public void Include_on_entity_with_composite_key_One_To_Many_bugs_925_926()
        {
            using (CreateDatabase925())
            {
                using var ctx = new MyContext925(_options);
                var query = ctx.Customers.Include(c => c.Orders).OrderBy(c => c.FirstName).ThenBy(c => c.LastName);
                var result = query.ToList();

                Assert.Equal(2, result.Count);
                Assert.Equal(2, result[0].Orders.Count);
                Assert.Equal(3, result[1].Orders.Count);

                AssertSql(
                    @"SELECT [c].[FirstName], [c].[LastName], [o].[Id], [o].[CustomerFirstName], [o].[CustomerLastName], [o].[Name]
FROM [Customer] AS [c]
LEFT JOIN [Order] AS [o] ON ([c].[FirstName] = [o].[CustomerFirstName]) AND ([c].[LastName] = [o].[CustomerLastName])
ORDER BY [c].[FirstName], [c].[LastName], [o].[Id]");
            }
        }

        [ConditionalFact]
        public void Include_on_entity_with_composite_key_Many_To_One_bugs_925_926()
        {
            using (CreateDatabase925())
            {
                using var ctx = new MyContext925(_options);
                var query = ctx.Orders.Include(o => o.Customer);
                var result = query.ToList();

                Assert.Equal(5, result.Count);
                Assert.NotNull(result[0].Customer);
                Assert.NotNull(result[1].Customer);
                Assert.NotNull(result[2].Customer);
                Assert.NotNull(result[3].Customer);
                Assert.NotNull(result[4].Customer);

                AssertSql(
                    @"SELECT [o].[Id], [o].[CustomerFirstName], [o].[CustomerLastName], [o].[Name], [c].[FirstName], [c].[LastName]
FROM [Order] AS [o]
LEFT JOIN [Customer] AS [c] ON ([o].[CustomerFirstName] = [c].[FirstName]) AND ([o].[CustomerLastName] = [c].[LastName])");
            }
        }

        private SqlServerTestStore CreateDatabase925()
        {
            return CreateTestStore(
                () => new MyContext925(_options),
                context =>
                {
                    var order11 = new Order { Name = "Order11" };
                    var order12 = new Order { Name = "Order12" };
                    var order21 = new Order { Name = "Order21" };
                    var order22 = new Order { Name = "Order22" };
                    var order23 = new Order { Name = "Order23" };

                    var customer1 = new Customer
                    {
                        FirstName = "Customer",
                        LastName = "One",
                        Orders = new List<Order> { order11, order12 }
                    };
                    var customer2 = new Customer
                    {
                        FirstName = "Customer",
                        LastName = "Two",
                        Orders = new List<Order>
                        {
                            order21,
                            order22,
                            order23
                        }
                    };

                    context.Customers.AddRange(customer1, customer2);
                    context.Orders.AddRange(order11, order12, order21, order22, order23);
                    context.SaveChanges();

                    ClearLog();
                });
        }

        private class Customer
        {
            public string FirstName { get; set; }
            public string LastName { get; set; }
            public List<Order> Orders { get; set; }
        }

        private class Order
        {
            public int Id { get; set; }
            public string Name { get; set; }
            public Customer Customer { get; set; }
        }

        private class MyContext925 : DbContext
        {
            public MyContext925(DbContextOptions options)
                : base(options)
            {
            }

            public DbSet<Customer> Customers { get; set; }
            public DbSet<Order> Orders { get; set; }

            protected override void OnModelCreating(ModelBuilder modelBuilder)
            {
                modelBuilder.Entity<Customer>(
                    m =>
                    {
                        m.ToTable("Customer");
                        m.HasKey(
                            c => new { c.FirstName, c.LastName });
                        m.HasMany(c => c.Orders).WithOne(o => o.Customer);
                    });

                modelBuilder.Entity<Order>().ToTable("Order");
            }
        }

        #endregion

        #region Bug963

        [ConditionalFact]
        public void Include_on_optional_navigation_One_To_Many_963()
        {
            using (CreateDatabase963())
            {
                using var ctx = new MyContext963(_options);
                ctx.Targaryens.Include(t => t.Dragons).ToList();
            }
        }

        [ConditionalFact]
        public void Include_on_optional_navigation_Many_To_One_963()
        {
            using (CreateDatabase963())
            {
                using var ctx = new MyContext963(_options);
                ctx.Dragons.Include(d => d.Mother).ToList();
            }
        }

        [ConditionalFact]
        public void Include_on_optional_navigation_One_To_One_principal_963()
        {
            using (CreateDatabase963())
            {
                using var ctx = new MyContext963(_options);
                ctx.Targaryens.Include(t => t.Details).ToList();
            }
        }

        [ConditionalFact]
        public void Include_on_optional_navigation_One_To_One_dependent_963()
        {
            using (CreateDatabase963())
            {
                using var ctx = new MyContext963(_options);
                ctx.Details.Include(d => d.Targaryen).ToList();
            }
        }

        [ConditionalFact]
        public void Join_on_optional_navigation_One_To_Many_963()
        {
            using (CreateDatabase963())
            {
                using var ctx = new MyContext963(_options);
                (from t in ctx.Targaryens
                 join d in ctx.Dragons on t.Id equals d.MotherId
                 select d).ToList();
            }
        }

        private SqlServerTestStore CreateDatabase963()
        {
            return CreateTestStore(
                () => new MyContext963(_options),
                context =>
                {
                    var drogon = new Dragon { Name = "Drogon" };
                    var rhaegal = new Dragon { Name = "Rhaegal" };
                    var viserion = new Dragon { Name = "Viserion" };
                    var balerion = new Dragon { Name = "Balerion" };

                    var aerys = new Targaryen { Name = "Aerys II" };
                    var details = new Details
                    {
                        FullName = @"Daenerys Stormborn of the House Targaryen, the First of Her Name, the Unburnt, Queen of Meereen,
Queen of the Andals and the Rhoynar and the First Men, Khaleesi of the Great Grass Sea, Breaker of Chains, and Mother of Dragons"
                    };

                    var daenerys = new Targaryen
                    {
                        Name = "Daenerys",
                        Details = details,
                        Dragons = new List<Dragon>
                        {
                            drogon,
                            rhaegal,
                            viserion
                        }
                    };
                    context.Targaryens.AddRange(daenerys, aerys);
                    context.Dragons.AddRange(drogon, rhaegal, viserion, balerion);
                    context.Details.Add(details);

                    context.SaveChanges();
                });
        }

        private class Targaryen
        {
            public int Id { get; set; }
            public string Name { get; set; }
            public Details Details { get; set; }

            public List<Dragon> Dragons { get; set; }
        }

        private class Dragon
        {
            public int Id { get; set; }
            public string Name { get; set; }
            public int? MotherId { get; set; }
            public Targaryen Mother { get; set; }
        }

        private class Details
        {
            public int Id { get; set; }
            public int? TargaryenId { get; set; }
            public Targaryen Targaryen { get; set; }
            public string FullName { get; set; }
        }

        // TODO: replace with GearsOfWar context when it's refactored properly
        private class MyContext963 : DbContext
        {
            public MyContext963(DbContextOptions options)
                : base(options)
            {
            }

            public DbSet<Targaryen> Targaryens { get; set; }

            // ReSharper disable once MemberHidesStaticFromOuterClass
            public DbSet<Details> Details { get; set; }

            public DbSet<Dragon> Dragons { get; set; }

            protected override void OnModelCreating(ModelBuilder modelBuilder)
            {
                modelBuilder.Entity<Targaryen>(
                    m =>
                    {
                        m.ToTable("Targaryen");
                        m.HasKey(t => t.Id);
                        m.HasMany(t => t.Dragons).WithOne(d => d.Mother).HasForeignKey(d => d.MotherId);
                        m.HasOne(t => t.Details).WithOne(d => d.Targaryen).HasForeignKey<Details>(d => d.TargaryenId);
                    });

                modelBuilder.Entity<Dragon>().ToTable("Dragon");
            }
        }

        #endregion

        #region Bug1742

        [ConditionalFact]
        public void Compiler_generated_local_closure_produces_valid_parameter_name_1742()
        {
            Execute1742(
                new CustomerDetails_1742 { FirstName = "Foo", LastName = "Bar" });
        }

        private void Execute1742(CustomerDetails_1742 details)
        {
            using (CreateDatabase925())
            {
                using var ctx = new MyContext925(_options);
                var firstName = details.FirstName;
                ctx.Customers.Where(c => c.FirstName == firstName && c.LastName == details.LastName).ToList();

                // No AssertSQL since compiler generated variable names are different between local and CI
            }
        }

        private class CustomerDetails_1742
        {
            public string FirstName { get; set; }
            public string LastName { get; set; }
        }

        #endregion

        #region Bug3758

        [ConditionalFact]
        public void Customer_collections_materialize_properly_3758()
        {
            using (CreateDatabase3758())
            {
                using var ctx = new MyContext3758(_options);
                var query1 = ctx.Customers.Select(c => c.Orders1);
                var result1 = query1.ToList();

                Assert.Equal(2, result1.Count);
                Assert.IsType<HashSet<Order3758>>(result1[0]);
                Assert.Equal(2, result1[0].Count);
                Assert.Equal(2, result1[1].Count);

                var query2 = ctx.Customers.Select(c => c.Orders2);
                var result2 = query2.ToList();

                Assert.Equal(2, result2.Count);
                Assert.IsType<MyGenericCollection3758<Order3758>>(result2[0]);
                Assert.Equal(2, result2[0].Count);
                Assert.Equal(2, result2[1].Count);

                var query3 = ctx.Customers.Select(c => c.Orders3);
                var result3 = query3.ToList();

                Assert.Equal(2, result3.Count);
                Assert.IsType<MyNonGenericCollection3758>(result3[0]);
                Assert.Equal(2, result3[0].Count);
                Assert.Equal(2, result3[1].Count);

                var query4 = ctx.Customers.Select(c => c.Orders4);

                Assert.Equal(
                    CoreStrings.NavigationCannotCreateType(
                        "Orders4", typeof(Customer3758).Name,
                        typeof(MyInvalidCollection3758<Order3758>).ShortDisplayName()),
                    Assert.Throws<InvalidOperationException>(() => query4.ToList()).Message);
            }
        }

        private class MyContext3758 : DbContext
        {
            public MyContext3758(DbContextOptions options)
                : base(options)
            {
            }

            public DbSet<Customer3758> Customers { get; set; }
            public DbSet<Order3758> Orders { get; set; }

            protected override void OnModelCreating(ModelBuilder modelBuilder)
            {
                modelBuilder.Entity<Customer3758>(
                    b =>
                    {
                        b.ToTable("Customer3758");

                        b.HasMany(e => e.Orders1).WithOne().HasForeignKey("CustomerId1");
                        b.HasMany(e => e.Orders2).WithOne().HasForeignKey("CustomerId2");
                        b.HasMany(e => e.Orders3).WithOne().HasForeignKey("CustomerId3");
                        b.HasMany(e => e.Orders4).WithOne().HasForeignKey("CustomerId4");
                    });

                modelBuilder.Entity<Order3758>().ToTable("Order3758");
            }
        }

        private class Customer3758
        {
            public int Id { get; set; }
            public string Name { get; set; }

            public ICollection<Order3758> Orders1 { get; set; }
            public MyGenericCollection3758<Order3758> Orders2 { get; set; }
            public MyNonGenericCollection3758 Orders3 { get; set; }
            public MyInvalidCollection3758<Order3758> Orders4 { get; set; }
        }

        private class Order3758
        {
            public int Id { get; set; }
            public string Name { get; set; }
        }

        private class MyGenericCollection3758<TElement> : List<TElement>
        {
        }

        private class MyNonGenericCollection3758 : List<Order3758>
        {
        }

        private class MyInvalidCollection3758<TElement> : List<TElement>
        {
            public MyInvalidCollection3758(int argument)
            {
                var _ = argument;
            }
        }

        private SqlServerTestStore CreateDatabase3758()
        {
            return CreateTestStore(
                () => new MyContext3758(_options),
                context =>
                {
                    var o111 = new Order3758 { Name = "O111" };
                    var o112 = new Order3758 { Name = "O112" };
                    var o121 = new Order3758 { Name = "O121" };
                    var o122 = new Order3758 { Name = "O122" };
                    var o131 = new Order3758 { Name = "O131" };
                    var o132 = new Order3758 { Name = "O132" };
                    var o141 = new Order3758 { Name = "O141" };

                    var o211 = new Order3758 { Name = "O211" };
                    var o212 = new Order3758 { Name = "O212" };
                    var o221 = new Order3758 { Name = "O221" };
                    var o222 = new Order3758 { Name = "O222" };
                    var o231 = new Order3758 { Name = "O231" };
                    var o232 = new Order3758 { Name = "O232" };
                    var o241 = new Order3758 { Name = "O241" };

                    var c1 = new Customer3758
                    {
                        Name = "C1",
                        Orders1 = new List<Order3758> { o111, o112 },
                        Orders2 = new MyGenericCollection3758<Order3758>(),
                        Orders3 = new MyNonGenericCollection3758(),
                        Orders4 = new MyInvalidCollection3758<Order3758>(42)
                    };

                    c1.Orders2.AddRange(new[] { o121, o122 });
                    c1.Orders3.AddRange(new[] { o131, o132 });
                    c1.Orders4.Add(o141);

                    var c2 = new Customer3758
                    {
                        Name = "C2",
                        Orders1 = new List<Order3758> { o211, o212 },
                        Orders2 = new MyGenericCollection3758<Order3758>(),
                        Orders3 = new MyNonGenericCollection3758(),
                        Orders4 = new MyInvalidCollection3758<Order3758>(42)
                    };

                    c2.Orders2.AddRange(new[] { o221, o222 });
                    c2.Orders3.AddRange(new[] { o231, o232 });
                    c2.Orders4.Add(o241);

                    context.Customers.AddRange(c1, c2);
                    context.Orders.AddRange(
                        o111, o112, o121, o122,
                        o131, o132, o141, o211,
                        o212, o221, o222, o231,
                        o232, o241);

                    context.SaveChanges();
                });
        }

        #endregion

        #region Bug3409

        [ConditionalFact]
        public void ThenInclude_with_interface_navigations_3409()
        {
            using (CreateDatabase3409())
            {
                using (var context = new MyContext3409(_options))
                {
                    var results = context.Parents
                        .Include(p => p.ChildCollection)
                        .ThenInclude(c => c.SelfReferenceCollection)
                        .ToList();

                    Assert.Single(results);
                    Assert.Equal(1, results[0].ChildCollection.Count);
                    Assert.Equal(2, results[0].ChildCollection.Single().SelfReferenceCollection.Count);
                }

                using (var context = new MyContext3409(_options))
                {
                    var results = context.Children
                        .Select(
                            c => new { c.SelfReferenceBackNavigation, c.SelfReferenceBackNavigation.ParentBackNavigation })
                        .ToList();

                    Assert.Equal(3, results.Count);
                    Assert.Equal(2, results.Count(c => c.SelfReferenceBackNavigation != null));
                    Assert.Equal(2, results.Count(c => c.ParentBackNavigation != null));
                }

                using (var context = new MyContext3409(_options))
                {
                    var results = context.Children
                        .Select(
                            c => new
                            {
                                SelfReferenceBackNavigation
                                    = EF.Property<IChild3409>(c, "SelfReferenceBackNavigation"),
                                ParentBackNavigationB
                                    = EF.Property<IParent3409>(
                                        EF.Property<IChild3409>(c, "SelfReferenceBackNavigation"),
                                        "ParentBackNavigation")
                            })
                        .ToList();

                    Assert.Equal(3, results.Count);
                    Assert.Equal(2, results.Count(c => c.SelfReferenceBackNavigation != null));
                    Assert.Equal(2, results.Count(c => c.ParentBackNavigationB != null));
                }

                using (var context = new MyContext3409(_options))
                {
                    var results = context.Children
                        .Include(c => c.SelfReferenceBackNavigation)
                        .ThenInclude(c => c.ParentBackNavigation)
                        .ToList();

                    Assert.Equal(3, results.Count);
                    Assert.Equal(2, results.Count(c => c.SelfReferenceBackNavigation != null));
                    Assert.Equal(1, results.Count(c => c.ParentBackNavigation != null));
                }
            }
        }

        private class MyContext3409 : DbContext
        {
            public DbSet<Parent3409> Parents { get; set; }
            public DbSet<Child3409> Children { get; set; }

            public MyContext3409(DbContextOptions options)
                : base(options)
            {
            }

            protected override void OnModelCreating(ModelBuilder modelBuilder)
            {
                modelBuilder.Entity<Parent3409>()
                    .HasMany(p => (ICollection<Child3409>)p.ChildCollection)
                    .WithOne(c => (Parent3409)c.ParentBackNavigation);

                modelBuilder.Entity<Child3409>()
                    .HasMany(c => (ICollection<Child3409>)c.SelfReferenceCollection)
                    .WithOne(c => (Child3409)c.SelfReferenceBackNavigation);
            }
        }

        private interface IParent3409
        {
            int Id { get; set; }

            ICollection<IChild3409> ChildCollection { get; set; }
        }

        private interface IChild3409
        {
            int Id { get; set; }

            int? ParentBackNavigationId { get; set; }
            IParent3409 ParentBackNavigation { get; set; }

            ICollection<IChild3409> SelfReferenceCollection { get; set; }
            int? SelfReferenceBackNavigationId { get; set; }
            IChild3409 SelfReferenceBackNavigation { get; set; }
        }

        private class Parent3409 : IParent3409
        {
            public int Id { get; set; }

            public ICollection<IChild3409> ChildCollection { get; set; }
        }

        private class Child3409 : IChild3409
        {
            public int Id { get; set; }

            public int? ParentBackNavigationId { get; set; }
            public IParent3409 ParentBackNavigation { get; set; }

            public ICollection<IChild3409> SelfReferenceCollection { get; set; }
            public int? SelfReferenceBackNavigationId { get; set; }
            public IChild3409 SelfReferenceBackNavigation { get; set; }
        }

        private SqlServerTestStore CreateDatabase3409()
        {
            return CreateTestStore(
                () => new MyContext3409(_options),
                context =>
                {
                    var parent1 = new Parent3409();

                    var child1 = new Child3409();
                    var child2 = new Child3409();
                    var child3 = new Child3409();

                    parent1.ChildCollection = new List<IChild3409> { child1 };
                    child1.SelfReferenceCollection = new List<IChild3409> { child2, child3 };

                    context.Parents.AddRange(parent1);
                    context.Children.AddRange(child1, child2, child3);

                    context.SaveChanges();
                });
        }

        #endregion

        #region Bug3101

        [ConditionalFact]
        public virtual void Repro3101_simple_coalesce1()
        {
            using (CreateDatabase3101())
            {
                using var ctx = new MyContext3101(_options);
                var query = from eVersion in ctx.Entities.Include(e => e.Children)
                            join eRoot in ctx.Entities
                                on eVersion.RootEntityId equals eRoot.Id
                                into RootEntities
                            from eRootJoined in RootEntities.DefaultIfEmpty()
                            select eRootJoined ?? eVersion;

                var result = query.ToList();
                Assert.True(result.All(e => e.Children.Count > 0));
            }
        }

        [ConditionalFact]
        public virtual void Repro3101_simple_coalesce2()
        {
            using (CreateDatabase3101())
            {
                using var ctx = new MyContext3101(_options);
                var query = from eVersion in ctx.Entities
                            join eRoot in ctx.Entities.Include(e => e.Children)
                                on eVersion.RootEntityId equals eRoot.Id
                                into RootEntities
                            from eRootJoined in RootEntities.DefaultIfEmpty()
                            select eRootJoined ?? eVersion;

                var result = query.ToList();
                Assert.Equal(2, result.Count(e => e.Children.Count > 0));
            }
        }

        [ConditionalFact]
        public virtual void Repro3101_simple_coalesce3()
        {
            using (CreateDatabase3101())
            {
                using var ctx = new MyContext3101(_options);
                var query = from eVersion in ctx.Entities.Include(e => e.Children)
                            join eRoot in ctx.Entities.Include(e => e.Children)
                                on eVersion.RootEntityId equals eRoot.Id
                                into RootEntities
                            from eRootJoined in RootEntities.DefaultIfEmpty()
                            select eRootJoined ?? eVersion;

                var result = query.ToList();
                Assert.True(result.All(e => e.Children.Count > 0));
            }
        }

        [ConditionalFact]
        public virtual void Repro3101_complex_coalesce1()
        {
            using (CreateDatabase3101())
            {
                using var ctx = new MyContext3101(_options);
                var query = from eVersion in ctx.Entities.Include(e => e.Children)
                            join eRoot in ctx.Entities
                                on eVersion.RootEntityId equals eRoot.Id
                                into RootEntities
                            from eRootJoined in RootEntities.DefaultIfEmpty()
                            select new { One = 1, Coalesce = eRootJoined ?? eVersion };

                var result = query.ToList();
                Assert.True(result.All(e => e.Coalesce.Children.Count > 0));
            }
        }

        [ConditionalFact]
        public virtual void Repro3101_complex_coalesce2()
        {
            using (CreateDatabase3101())
            {
                using var ctx = new MyContext3101(_options);
                var query = from eVersion in ctx.Entities
                            join eRoot in ctx.Entities.Include(e => e.Children)
                                on eVersion.RootEntityId equals eRoot.Id
                                into RootEntities
                            from eRootJoined in RootEntities.DefaultIfEmpty()
                            select new { Root = eRootJoined, Coalesce = eRootJoined ?? eVersion };

                var result = query.ToList();
                Assert.Equal(2, result.Count(e => e.Coalesce.Children.Count > 0));
            }
        }

        [ConditionalFact]
        public virtual void Repro3101_nested_coalesce1()
        {
            using (CreateDatabase3101())
            {
                using var ctx = new MyContext3101(_options);
                var query = from eVersion in ctx.Entities
                            join eRoot in ctx.Entities.Include(e => e.Children)
                                on eVersion.RootEntityId equals eRoot.Id
                                into RootEntities
                            from eRootJoined in RootEntities.DefaultIfEmpty()
                                // ReSharper disable once ConstantNullCoalescingCondition
                            select new { One = 1, Coalesce = eRootJoined ?? (eVersion ?? eRootJoined) };

                var result = query.ToList();
                Assert.Equal(2, result.Count(e => e.Coalesce.Children.Count > 0));
            }
        }

        [ConditionalFact]
        public virtual void Repro3101_nested_coalesce2()
        {
            using (CreateDatabase3101())
            {
                using var ctx = new MyContext3101(_options);
                var query = from eVersion in ctx.Entities.Include(e => e.Children)
                            join eRoot in ctx.Entities
                                on eVersion.RootEntityId equals eRoot.Id
                                into RootEntities
                            from eRootJoined in RootEntities.DefaultIfEmpty()
                                // ReSharper disable once ConstantNullCoalescingCondition
                            select new
                            {
                                One = eRootJoined,
                                Two = 2,
                                Coalesce = eRootJoined ?? (eVersion ?? eRootJoined)
                            };

                var result = query.ToList();
                Assert.True(result.All(e => e.Coalesce.Children.Count > 0));
            }
        }

        [ConditionalFact]
        public virtual void Repro3101_conditional()
        {
            using (CreateDatabase3101())
            {
                using var ctx = new MyContext3101(_options);
                var query = from eVersion in ctx.Entities.Include(e => e.Children)
                            join eRoot in ctx.Entities
                                on eVersion.RootEntityId equals eRoot.Id
                                into RootEntities
                            from eRootJoined in RootEntities.DefaultIfEmpty()
                                // ReSharper disable once MergeConditionalExpression
#pragma warning disable IDE0029 // Use coalesce expression
                            select eRootJoined != null ? eRootJoined : eVersion;
#pragma warning restore IDE0029 // Use coalesce expression

                var result = query.ToList();
                Assert.True(result.All(e => e.Children.Count > 0));
            }
        }

        [ConditionalFact]
        public virtual void Repro3101_coalesce_tracking()
        {
            using (CreateDatabase3101())
            {
                using var ctx = new MyContext3101(_options);
                var query = from eVersion in ctx.Entities
                            join eRoot in ctx.Entities
                                on eVersion.RootEntityId equals eRoot.Id
                                into RootEntities
                            from eRootJoined in RootEntities.DefaultIfEmpty()
                            select new
                            {
                                eRootJoined,
                                eVersion,
                                foo = eRootJoined ?? eVersion
                            };

                query.ToList();

                Assert.True(ctx.ChangeTracker.Entries().Any());
            }
        }

        private SqlServerTestStore CreateDatabase3101()
        {
            return CreateTestStore(
                () => new MyContext3101(_options),
                context =>
                {
                    var c11 = new Child3101 { Name = "c11" };
                    var c12 = new Child3101 { Name = "c12" };
                    var c13 = new Child3101 { Name = "c13" };
                    var c21 = new Child3101 { Name = "c21" };
                    var c22 = new Child3101 { Name = "c22" };
                    var c31 = new Child3101 { Name = "c31" };
                    var c32 = new Child3101 { Name = "c32" };

                    context.Children.AddRange(c11, c12, c13, c21, c22, c31, c32);

                    var e1 = new Entity3101 { Id = 1, Children = new[] { c11, c12, c13 } };
                    var e2 = new Entity3101 { Id = 2, Children = new[] { c21, c22 } };
                    var e3 = new Entity3101 { Id = 3, Children = new[] { c31, c32 } };

                    e2.RootEntity = e1;

                    context.Entities.AddRange(e1, e2, e3);
                    context.SaveChanges();
                });
        }

        private class MyContext3101 : DbContext
        {
            public MyContext3101(DbContextOptions options)
                : base(options)
            {
            }

            public DbSet<Entity3101> Entities { get; set; }
            public DbSet<Child3101> Children { get; set; }

            protected override void OnModelCreating(ModelBuilder modelBuilder)
            {
                modelBuilder.Entity<Entity3101>().Property(e => e.Id).ValueGeneratedNever();
            }
        }

        private class Entity3101
        {
            public Entity3101()
            {
                Children = new Collection<Child3101>();
            }

            public int Id { get; set; }

            public int? RootEntityId { get; set; }

            public Entity3101 RootEntity { get; set; }

            public ICollection<Child3101> Children { get; set; }
        }

        private class Child3101
        {
            public int Id { get; set; }
            public string Name { get; set; }
        }

        #endregion

        #region Bug6986

        [ConditionalFact]
        public virtual void Repro6986_can_query_base_type_when_derived_types_contain_shadow_properties()
        {
            using (CreateDatabase6986())
            {
                using var context = new ReproContext6986(_options);
                var query = context.Contacts.ToList();

                Assert.Equal(4, query.Count);
                Assert.Equal(2, query.OfType<EmployerContact6986>().Count());
                Assert.Single(query.OfType<ServiceOperatorContact6986>());
            }
        }

        [ConditionalFact]
        public virtual void Repro6986_can_include_dependent_to_principal_navigation_of_derived_type_with_shadow_fk()
        {
            using (CreateDatabase6986())
            {
                using var context = new ReproContext6986(_options);
                var query = context.Contacts.OfType<ServiceOperatorContact6986>().Include(e => e.ServiceOperator6986).ToList();

                Assert.Single(query);
                Assert.NotNull(query[0].ServiceOperator6986);
            }
        }

        [ConditionalFact]
        public virtual void Repro6986_can_project_shadow_property_using_ef_property()
        {
            using (CreateDatabase6986())
            {
                using var context = new ReproContext6986(_options);
                var query = context.Contacts.OfType<ServiceOperatorContact6986>().Select(
                    c => new { c, Prop = EF.Property<int>(c, "ServiceOperator6986Id") }).ToList();

                Assert.Single(query);
                Assert.Equal(1, query[0].Prop);
            }
        }

        private SqlServerTestStore CreateDatabase6986()
        {
            return CreateTestStore(
                () => new ReproContext6986(_options),
                context =>
                {
                    context.ServiceOperators.Add(new ServiceOperator6986());
                    context.Employers.AddRange(
                        new Employer6986 { Name = "UWE" },
                        new Employer6986 { Name = "Hewlett Packard" });

                    context.SaveChanges();

                    context.Contacts.AddRange(
                        new ServiceOperatorContact6986
                        {
                            UserName = "service.operator@esoterix.co.uk",
                            ServiceOperator6986 = context.ServiceOperators.OrderBy(o => o.Id).First()
                        },
                        new EmployerContact6986
                        {
                            UserName = "uwe@esoterix.co.uk",
                            Employer6986 = context.Employers.OrderBy(e => e.Id).First(e => e.Name == "UWE")
                        },
                        new EmployerContact6986
                        {
                            UserName = "hp@esoterix.co.uk",
                            Employer6986 = context.Employers.OrderBy(e => e.Id).First(e => e.Name == "Hewlett Packard")
                        },
                        new Contact6986 { UserName = "noroles@esoterix.co.uk" });
                    context.SaveChanges();
                });
        }

        private class ReproContext6986 : DbContext
        {
            public ReproContext6986(DbContextOptions options)
                : base(options)
            {
            }

            public DbSet<Contact6986> Contacts { get; set; }
            public DbSet<EmployerContact6986> EmployerContacts { get; set; }
            public DbSet<Employer6986> Employers { get; set; }
            public DbSet<ServiceOperatorContact6986> ServiceOperatorContacts { get; set; }
            public DbSet<ServiceOperator6986> ServiceOperators { get; set; }
        }

        private class EmployerContact6986 : Contact6986
        {
            [Required]
            public Employer6986 Employer6986 { get; set; }
        }

        private class ServiceOperatorContact6986 : Contact6986
        {
            [Required]
            public ServiceOperator6986 ServiceOperator6986 { get; set; }
        }

        private class Contact6986
        {
            public int Id { get; set; }
            public string UserName { get; set; }
            public bool IsPrimary { get; set; }
        }

        private class Employer6986
        {
            public int Id { get; set; }
            public string Name { get; set; }
            public List<EmployerContact6986> Contacts { get; set; }
        }

        private class ServiceOperator6986
        {
            public int Id { get; set; }
            public List<ServiceOperatorContact6986> Contacts { get; set; }
        }

        #endregion

        #region Bug5456

        [ConditionalFact]
        public virtual void Repro5456_include_group_join_is_per_query_context()
        {
            using (CreateDatabase5456())
            {
                Parallel.For(
                    0, 10, i =>
                    {
                        using var ctx = new MyContext5456(_options);
                        var result = ctx.Posts.Where(x => x.Blog.Id > 1).Include(x => x.Blog).ToList();

                        Assert.Equal(198, result.Count);
                    });
            }
        }

        [ConditionalFact]
        public virtual async Task Repro5456_include_group_join_is_per_query_context_async()
        {
            using (CreateDatabase5456())
            {
                await Task.WhenAll(
                    Enumerable.Range(0, 10)
                        .Select(
                            async i =>
                            {
                                using var ctx = new MyContext5456(_options);
                                var result = await ctx.Posts.Where(x => x.Blog.Id > 1).Include(x => x.Blog).ToListAsync();

                                Assert.Equal(198, result.Count);
                            }));
            }
        }

        [ConditionalFact]
        public virtual void Repro5456_multiple_include_group_join_is_per_query_context()
        {
            using (CreateDatabase5456())
            {
                Parallel.For(
                    0, 10, i =>
                    {
                        using var ctx = new MyContext5456(_options);
                        var result = ctx.Posts.Where(x => x.Blog.Id > 1).Include(x => x.Blog).Include(x => x.Comments).ToList();

                        Assert.Equal(198, result.Count);
                    });
            }
        }

        [ConditionalFact]
        public virtual async Task Repro5456_multiple_include_group_join_is_per_query_context_async()
        {
            using (CreateDatabase5456())
            {
                await Task.WhenAll(
                    Enumerable.Range(0, 10)
                        .Select(
                            async i =>
                            {
                                using var ctx = new MyContext5456(_options);
                                var result = await ctx.Posts.Where(x => x.Blog.Id > 1).Include(x => x.Blog).Include(x => x.Comments)
                                    .ToListAsync();

                                Assert.Equal(198, result.Count);
                            }));
            }
        }

        [ConditionalFact]
        public virtual void Repro5456_multi_level_include_group_join_is_per_query_context()
        {
            using (CreateDatabase5456())
            {
                Parallel.For(
                    0, 10, i =>
                    {
                        using var ctx = new MyContext5456(_options);
                        var result = ctx.Posts.Where(x => x.Blog.Id > 1).Include(x => x.Blog).ThenInclude(b => b.Author).ToList();

                        Assert.Equal(198, result.Count);
                    });
            }
        }

        [ConditionalFact]
        public virtual async Task Repro5456_multi_level_include_group_join_is_per_query_context_async()
        {
            using (CreateDatabase5456())
            {
                await Task.WhenAll(
                    Enumerable.Range(0, 10)
                        .Select(
                            async i =>
                            {
                                using var ctx = new MyContext5456(_options);
                                var result = await ctx.Posts.Where(x => x.Blog.Id > 1).Include(x => x.Blog).ThenInclude(b => b.Author)
                                    .ToListAsync();

                                Assert.Equal(198, result.Count);
                            }));
            }
        }

        private SqlServerTestStore CreateDatabase5456()
        {
            return CreateTestStore(
                () => new MyContext5456(_options),
                context =>
                {
                    for (var i = 0; i < 100; i++)
                    {
                        context.Add(
                            new Blog5456
                            {
                                Posts = new List<Post5456>
                                {
                                    new Post5456 { Comments = new List<Comment5456> { new Comment5456(), new Comment5456() } },
                                    new Post5456()
                                },
                                Author = new Author5456()
                            });
                    }

                    context.SaveChanges();
                });
        }

        private class MyContext5456 : DbContext
        {
            public MyContext5456(DbContextOptions options)
                : base(options)
            {
            }

            public DbSet<Blog5456> Blogs { get; set; }
            public DbSet<Post5456> Posts { get; set; }
            public DbSet<Comment5456> Comments { get; set; }
            public DbSet<Author5456> Authors { get; set; }
        }

        private class Blog5456
        {
            public int Id { get; set; }
            public List<Post5456> Posts { get; set; }
            public Author5456 Author { get; set; }
        }

        private class Author5456
        {
            public int Id { get; set; }
            public List<Blog5456> Blogs { get; set; }
        }

        private class Post5456
        {
            public int Id { get; set; }
            public Blog5456 Blog { get; set; }
            public List<Comment5456> Comments { get; set; }
        }

        private class Comment5456
        {
            public int Id { get; set; }
            public Post5456 Blog { get; set; }
        }

        #endregion

        #region Bug7359

        [ConditionalFact]
        public virtual void Discriminator_type_is_handled_correctly_in_materialization_bug_7359()
        {
            using (CreateDatabase7359())
            {
                using var ctx = new MyContext7359(_options);
                var query = ctx.Products.OfType<SpecialProduct>().ToList();

                Assert.Single(query);
            }
        }

        [ConditionalFact]
        public virtual void Discriminator_type_is_handled_correctly_with_is_operator_bug_7359()
        {
            using (CreateDatabase7359())
            {
                using var ctx = new MyContext7359(_options);
                var query = ctx.Products.Where(p => p is SpecialProduct).ToList();

                Assert.Single(query);
            }
        }

        private class SpecialProduct : Product
        {
        }

        private class MyContext7359 : DbContext
        {
            public MyContext7359(DbContextOptions options)
                : base(options)
            {
            }

            public DbSet<Product> Products { get; set; }

            protected override void OnModelCreating(ModelBuilder modelBuilder)
            {
                modelBuilder.Entity<SpecialProduct>();
                modelBuilder.Entity<Product>()
                    .HasDiscriminator<int?>("Discriminator")
                    .HasValue(0)
                    .HasValue<SpecialProduct>(1);
            }
        }

        private SqlServerTestStore CreateDatabase7359()
        {
            return CreateTestStore(
                () => new MyContext7359(_options),
                context =>
                {
                    context.Add(
                        new Product { Name = "Product1" });
                    context.Add(
                        new SpecialProduct { Name = "SpecialProduct" });
                    context.SaveChanges();
                });
        }

        #endregion

        #region Bug7312

        [ConditionalFact]
        public virtual void Reference_include_on_derived_type_with_sibling_works_bug_7312()
        {
            using (CreateDatabase7312())
            {
                using var context = new MyContext7312(_options);
                var query = context.Proposal.OfType<ProposalLeave7312>().Include(l => l.LeaveType).ToList();

                Assert.Single(query);
            }
        }

        private class Proposal7312
        {
            public int Id { get; set; }
        }

        private class ProposalCustom7312 : Proposal7312
        {
            public string Name { get; set; }
        }

        private class ProposalLeave7312 : Proposal7312
        {
            public DateTime LeaveStart { get; set; }
            public virtual ProposalLeaveType7312 LeaveType { get; set; }
        }

        private class ProposalLeaveType7312
        {
            public int Id { get; set; }
            public ICollection<ProposalLeave7312> ProposalLeaves { get; set; }
        }

        private class MyContext7312 : DbContext
        {
            public MyContext7312(DbContextOptions options)
                : base(options)
            {
            }

            public DbSet<Proposal7312> Proposal { get; set; }
            public DbSet<ProposalCustom7312> ProposalCustoms { get; set; }
            public DbSet<ProposalLeave7312> ProposalLeaves { get; set; }
        }

        private SqlServerTestStore CreateDatabase7312()
        {
            return CreateTestStore(
                () => new MyContext7312(_options),
                context =>
                {
                    context.AddRange(
                        new Proposal7312(),
                        new ProposalCustom7312 { Name = "CustomProposal" },
                        new ProposalLeave7312 { LeaveStart = DateTime.Now, LeaveType = new ProposalLeaveType7312() }
                    );
                    context.SaveChanges();
                });
        }

        #endregion

        #region Bug8282

        [ConditionalFact]
        public virtual void Entity_passed_to_DTO_constructor_works()
        {
            using (CreateDatabase8282())
            {
                using var context = new MyContext8282(_options);
                var query = context.Entity.Select(e => new EntityDto8282(e)).ToList();

                Assert.Single(query);
            }
        }

        private class Entity8282
        {
            public int Id { get; set; }
        }

        private class EntityDto8282
        {
            public EntityDto8282(Entity8282 entity)
            {
                Id = entity.Id;
            }

            public int Id { get; }
        }

        private class MyContext8282 : DbContext
        {
            public MyContext8282(DbContextOptions options)
                : base(options)
            {
            }

            public DbSet<Entity8282> Entity { get; set; }
        }

        private SqlServerTestStore CreateDatabase8282()
        {
            return CreateTestStore(
                () => new MyContext8282(_options),
                context =>
                {
                    context.AddRange(
                        new Entity8282()
                    );
                    context.SaveChanges();
                });
        }

        #endregion

        #region Bug8538

        [ConditionalFact]
        public virtual void Enum_has_flag_applies_explicit_cast_for_long_constant()
        {
            using (CreateDatabase8538())
            {
                using var context = new MyContext8538(_options);
                var query = context.Entity.Where(e => e.Permission.HasFlag(Permission.READ_WRITE)).ToList();

                Assert.Single(query);

                AssertSql(
                    @"SELECT [e].[Id], [e].[Permission], [e].[PermissionByte], [e].[PermissionShort]
FROM [Entity] AS [e]
WHERE ([e].[Permission] & CAST(17179869184 AS bigint)) = CAST(17179869184 AS bigint)");
            }
        }

        [ConditionalFact]
        public virtual void Enum_has_flag_does_not_apply_explicit_cast_for_non_constant()
        {
            using (CreateDatabase8538())
            {
                using var context = new MyContext8538(_options);
                var query = context.Entity.Where(e => e.Permission.HasFlag(e.Permission)).ToList();

                Assert.Equal(3, query.Count);

                AssertSql(
                    @"SELECT [e].[Id], [e].[Permission], [e].[PermissionByte], [e].[PermissionShort]
FROM [Entity] AS [e]
WHERE ([e].[Permission] & [e].[Permission]) = [e].[Permission]");
            }
        }

        [ConditionalFact]
        public virtual void Byte_enum_has_flag_does_not_apply_explicit_cast_for_non_constant()
        {
            using (CreateDatabase8538())
            {
                using var context = new MyContext8538(_options);
                var query = context.Entity.Where(e => e.PermissionByte.HasFlag(e.PermissionByte)).ToList();

                Assert.Equal(3, query.Count);

                AssertSql(
                    @"SELECT [e].[Id], [e].[Permission], [e].[PermissionByte], [e].[PermissionShort]
FROM [Entity] AS [e]
WHERE ([e].[PermissionByte] & [e].[PermissionByte]) = [e].[PermissionByte]");
            }
        }

        [ConditionalFact]
        public virtual void Enum_has_flag_applies_explicit_cast_for_short_constant()
        {
            using (CreateDatabase8538())
            {
                using var context = new MyContext8538(_options);
                var query = context.Entity.Where(e => e.PermissionShort.HasFlag(PermissionShort.READ_WRITE)).ToList();

                Assert.Single(query);

                AssertSql(
                    @"SELECT [e].[Id], [e].[Permission], [e].[PermissionByte], [e].[PermissionShort]
FROM [Entity] AS [e]
WHERE ([e].[PermissionShort] & CAST(4 AS smallint)) = CAST(4 AS smallint)");
            }
        }

        private class Entity8538
        {
            public int Id { get; set; }
            public Permission Permission { get; set; }
            public PermissionByte PermissionByte { get; set; }
            public PermissionShort PermissionShort { get; set; }
        }

        [Flags]
        private enum PermissionByte : byte
        {
            NONE = 1,
            READ_ONLY = 2,
            READ_WRITE = 4
        }

        [Flags]
        private enum PermissionShort : short
        {
            NONE = 1,
            READ_ONLY = 2,
            READ_WRITE = 4
        }

        [Flags]
        private enum Permission : long
        {
            NONE = 0x01,
            READ_ONLY = 0x02,
            READ_WRITE = 0x400000000 // 36 bits
        }

        private class MyContext8538 : DbContext
        {
            public MyContext8538(DbContextOptions options)
                : base(options)
            {
            }

            public DbSet<Entity8538> Entity { get; set; }
        }

        private SqlServerTestStore CreateDatabase8538()
        {
            return CreateTestStore(
                () => new MyContext8538(_options),
                context =>
                {
                    context.AddRange(
                        new Entity8538
                        {
                            Permission = Permission.NONE,
                            PermissionByte = PermissionByte.NONE,
                            PermissionShort = PermissionShort.NONE
                        },
                        new Entity8538
                        {
                            Permission = Permission.READ_ONLY,
                            PermissionByte = PermissionByte.READ_ONLY,
                            PermissionShort = PermissionShort.READ_ONLY
                        },
                        new Entity8538
                        {
                            Permission = Permission.READ_WRITE,
                            PermissionByte = PermissionByte.READ_WRITE,
                            PermissionShort = PermissionShort.READ_WRITE
                        }
                    );
                    context.SaveChanges();

                    ClearLog();
                });
        }

        #endregion

        #region Bug8909

        [ConditionalFact]
        public virtual void Variable_from_closure_is_parametrized()
        {
            using (CreateDatabase8909())
            {
                using var context = new MyContext8909(_options);
                context.Cache.Compact(1);

                var id = 1;
                context.Entities.Where(c => c.Id == id).ToList();
                Assert.Equal(2, context.Cache.Count);

                id = 2;
                context.Entities.Where(c => c.Id == id).ToList();
                Assert.Equal(2, context.Cache.Count);

                AssertSql(
                    @"@__id_0='1'

SELECT [e].[Id], [e].[Name]
FROM [Entities] AS [e]
WHERE [e].[Id] = @__id_0",
                    //
                    @"@__id_0='2'

SELECT [e].[Id], [e].[Name]
FROM [Entities] AS [e]
WHERE [e].[Id] = @__id_0");
            }
        }

        [ConditionalFact]
        public virtual void Variable_from_nested_closure_is_parametrized()
        {
            using (CreateDatabase8909())
            {
                using var context = new MyContext8909(_options);
                context.Cache.Compact(1);

                var id = 0;
                // ReSharper disable once AccessToModifiedClosure
                Expression<Func<Entity8909, bool>> whereExpression = c => c.Id == id;

                id = 1;
                context.Entities.Where(whereExpression).ToList();
                Assert.Equal(2, context.Cache.Count);

                id = 2;
                context.Entities.Where(whereExpression).ToList();
                Assert.Equal(2, context.Cache.Count);

                AssertSql(
                    @"@__id_0='1'

SELECT [e].[Id], [e].[Name]
FROM [Entities] AS [e]
WHERE [e].[Id] = @__id_0",
                    //
                    @"@__id_0='2'

SELECT [e].[Id], [e].[Name]
FROM [Entities] AS [e]
WHERE [e].[Id] = @__id_0");
            }
        }

        [ConditionalFact]
        public virtual void Variable_from_multi_level_nested_closure_is_parametrized()
        {
            using (CreateDatabase8909())
            {
                using var context = new MyContext8909(_options);
                context.Cache.Compact(1);

                var id = 0;
                // ReSharper disable once AccessToModifiedClosure
                Expression<Func<Entity8909, bool>> whereExpression = c => c.Id == id;
                Expression<Func<Entity8909, bool>> containsExpression =
                    c => context.Entities.Where(whereExpression).Select(e => e.Id).Contains(c.Id);

                id = 1;
                context.Entities.Where(containsExpression).ToList();
                Assert.Equal(2, context.Cache.Count);

                id = 2;
                context.Entities.Where(containsExpression).ToList();
                Assert.Equal(2, context.Cache.Count);

                AssertSql(
                    @"@__id_0='1'

SELECT [e].[Id], [e].[Name]
FROM [Entities] AS [e]
WHERE EXISTS (
    SELECT 1
    FROM [Entities] AS [e0]
    WHERE ([e0].[Id] = @__id_0) AND ([e0].[Id] = [e].[Id]))",
                    //
                    @"@__id_0='2'

SELECT [e].[Id], [e].[Name]
FROM [Entities] AS [e]
WHERE EXISTS (
    SELECT 1
    FROM [Entities] AS [e0]
    WHERE ([e0].[Id] = @__id_0) AND ([e0].[Id] = [e].[Id]))");
            }
        }

        [ConditionalFact]
        public virtual void Relational_command_cache_creates_new_entry_when_parameter_nullability_changes()
        {
            using (CreateDatabase8909())
            {
                using var context = new MyContext8909(_options);
                context.Cache.Compact(1);

                var name = "A";

                context.Entities.Where(e => e.Name == name).ToList();
                Assert.Equal(2, context.Cache.Count);

                name = null;
                context.Entities.Where(e => e.Name == name).ToList();
                Assert.Equal(3, context.Cache.Count);

                AssertSql(
                    @"@__name_0='A' (Size = 4000)

SELECT [e].[Id], [e].[Name]
FROM [Entities] AS [e]
WHERE [e].[Name] = @__name_0",
                    //
                    @"SELECT [e].[Id], [e].[Name]
FROM [Entities] AS [e]
WHERE [e].[Name] IS NULL");
            }
        }

        [ConditionalFact]
        public virtual void Query_cache_entries_are_evicted_as_necessary()
        {
            using (CreateDatabase8909())
            {
                using var context = new MyContext8909(_options);
                context.Cache.Compact(1);
                Assert.Equal(0, context.Cache.Count);

                var entityParam = Expression.Parameter(typeof(Entity8909), "e");
                var idPropertyInfo = context.Model.FindEntityType((typeof(Entity8909)))
                    .FindProperty(nameof(Entity8909.Id))
                    .PropertyInfo;
                for (var i = 0; i < 1100; i++)
                {
                    var conditionBody = Expression.Equal(
                        Expression.MakeMemberAccess(entityParam, idPropertyInfo),
                        Expression.Constant(i));
                    var whereExpression = Expression.Lambda<Func<Entity8909, bool>>(conditionBody, entityParam);
                    context.Entities.Where(whereExpression).GetEnumerator();
                }

                Assert.True(context.Cache.Count <= 1024);
            }
        }

        [ConditionalFact]
        public virtual void Explicitly_compiled_query_does_not_add_cache_entry()
        {
            var parameter = Expression.Parameter(typeof(Entity8909));
            var predicate = Expression.Lambda<Func<Entity8909, bool>>(
                Expression.MakeBinary(
                    ExpressionType.Equal,
                    Expression.PropertyOrField(parameter, "Id"),
                    Expression.Constant(1)),
                parameter);
            var query = EF.CompileQuery((MyContext8909 context) => context.Set<Entity8909>().SingleOrDefault(predicate));
            using (CreateDatabase8909())
            {
                using var context = new MyContext8909(_options);
                context.Cache.Compact(1);
                Assert.Equal(0, context.Cache.Count);

                query(context);

                // 1 entry for RelationalCommandCache
                Assert.Equal(1, context.Cache.Count);
            }
        }

        private SqlServerTestStore CreateDatabase8909()
        {
            return CreateTestStore(
                () => new MyContext8909(_options),
                context => ClearLog());
        }

        private class MyContext8909 : DbContext
        {
            public MyContext8909(DbContextOptions options)
                : base(options)
            {
            }

            public DbSet<Entity8909> Entities { get; set; }

            public MemoryCache Cache
            {
                get
                {
                    var compiledQueryCache = this.GetService<ICompiledQueryCache>();

                    return (MemoryCache)typeof(CompiledQueryCache)
                        .GetField("_memoryCache", BindingFlags.Instance | BindingFlags.NonPublic)
                        ?.GetValue(compiledQueryCache);
                }
            }
        }

        private class Entity8909
        {
            public int Id { get; set; }
            public string Name { get; set; }
        }

        #endregion

        #region Bug9202/9210

        [ConditionalFact]
        public void Include_collection_for_entity_with_owned_type_works()
        {
            using (CreateDatabase9202())
            {
                using var context = new MyContext9202(_options);
                var query = context.Movies.Include(m => m.Cast);
                var result = query.ToList();

                Assert.Single(result);
                Assert.Equal(3, result[0].Cast.Count);
                Assert.NotNull(result[0].Details);
                Assert.True(result[0].Cast.All(a => a.Details != null));

                AssertSql(
                    @"SELECT [m].[Id], [m].[Title], [m].[Details_Info], [a].[Id], [a].[Movie9202Id], [a].[Name], [a].[Details_Info]
FROM [Movies] AS [m]
LEFT JOIN [Actors] AS [a] ON [m].[Id] = [a].[Movie9202Id]
ORDER BY [m].[Id], [a].[Id]");
            }
        }

        [ConditionalFact]
        public void Include_collection_for_entity_with_owned_type_works_string()
        {
            using (CreateDatabase9202())
            {
                using var context = new MyContext9202(_options);
                var query = context.Movies.Include("Cast");
                var result = query.ToList();

                Assert.Single(result);
                Assert.Equal(3, result[0].Cast.Count);
                Assert.NotNull(result[0].Details);
                Assert.True(result[0].Cast.All(a => a.Details != null));

                AssertSql(
                    @"SELECT [m].[Id], [m].[Title], [m].[Details_Info], [a].[Id], [a].[Movie9202Id], [a].[Name], [a].[Details_Info]
FROM [Movies] AS [m]
LEFT JOIN [Actors] AS [a] ON [m].[Id] = [a].[Movie9202Id]
ORDER BY [m].[Id], [a].[Id]");
            }
        }

        private SqlServerTestStore CreateDatabase9202()
        {
            return CreateTestStore(
                () => new MyContext9202(_options),
                context =>
                {
                    var av = new Actor9202 { Name = "Alicia Vikander", Details = new Details9202 { Info = "Best actor ever made" } };
                    var oi = new Actor9202 { Name = "Oscar Isaac", Details = new Details9202 { Info = "Best actor ever made" } };
                    var dg = new Actor9202 { Name = "Domhnall Gleeson", Details = new Details9202 { Info = "Best actor ever made" } };
                    var em = new Movie9202
                    {
                        Title = "Ex Machina",
                        Cast = new List<Actor9202>
                        {
                            av,
                            oi,
                            dg
                        },
                        Details = new Details9202 { Info = "Best movie ever made" }
                    };
                    context.Actors.AddRange(av, oi, dg);
                    context.Movies.Add(em);
                    context.SaveChanges();

                    ClearLog();
                });
        }

        private class MyContext9202 : DbContext
        {
            public MyContext9202(DbContextOptions options)
                : base(options)
            {
            }

            public DbSet<Movie9202> Movies { get; set; }
            public DbSet<Actor9202> Actors { get; set; }

            protected override void OnModelCreating(ModelBuilder modelBuilder)
            {
                modelBuilder.Entity<Movie9202>().HasMany(m => m.Cast).WithOne();
                modelBuilder.Entity<Movie9202>().OwnsOne(m => m.Details);
                modelBuilder.Entity<Actor9202>().OwnsOne(m => m.Details);
            }
        }

        private class Movie9202
        {
            public int Id { get; set; }
            public string Title { get; set; }

            public List<Actor9202> Cast { get; set; }

            public Details9202 Details { get; set; }
        }

        private class Actor9202
        {
            public int Id { get; set; }
            public string Name { get; set; }
            public Details9202 Details { get; set; }
        }

        private class Details9202
        {
            public string Info { get; set; }
        }

        #endregion

        #region Bug9214

        [ConditionalFact]
        public void Default_schema_applied_when_no_function_schema()
        {
            using (CreateDatabase9214())
            {
                using var context = new MyContext9214(_options);
                var result = context.Widgets.Where(w => w.Val == 1).Select(w => MyContext9214.AddOne(w.Val)).Single();

                Assert.Equal(2, result);

                AssertSql(
                    @"SELECT TOP(2) [foo].[AddOne]([w].[Val])
FROM [foo].[Widgets] AS [w]
WHERE [w].[Val] = 1");
            }
        }

        [ConditionalFact]
        public void Default_schema_function_schema_overrides()
        {
            using (CreateDatabase9214())
            {
                using var context = new MyContext9214(_options);
                var result = context.Widgets.Where(w => w.Val == 1).Select(w => MyContext9214.AddTwo(w.Val)).Single();

                Assert.Equal(3, result);

                AssertSql(
                    @"SELECT TOP(2) [dbo].[AddTwo]([w].[Val])
FROM [foo].[Widgets] AS [w]
WHERE [w].[Val] = 1");
            }
        }

        private SqlServerTestStore CreateDatabase9214()
        {
            return CreateTestStore(
                () => new MyContext9214(_options),
                context =>
                {
                    var w1 = new Widget9214 { Val = 1 };
                    var w2 = new Widget9214 { Val = 2 };
                    var w3 = new Widget9214 { Val = 3 };
                    context.Widgets.AddRange(w1, w2, w3);
                    context.SaveChanges();

                    context.Database.ExecuteSqlRaw(
                        @"CREATE FUNCTION foo.AddOne (@num int)
                                                            RETURNS int
                                                                AS
                                                            BEGIN
                                                                return @num + 1 ;
                                                            END");

                    context.Database.ExecuteSqlRaw(
                        @"CREATE FUNCTION dbo.AddTwo (@num int)
                                                            RETURNS int
                                                                AS
                                                            BEGIN
                                                                return @num + 2 ;
                                                            END");

                    ClearLog();
                });
        }

        private class MyContext9214 : DbContext
        {
            public DbSet<Widget9214> Widgets { get; set; }

#pragma warning disable IDE0060 // Remove unused parameter
            public static int AddOne(int num)
            {
                throw new Exception();
            }

            public static int AddTwo(int num)
            {
                throw new Exception();
            }

            public static int AddThree(int num)
            {
                throw new Exception();
            }
#pragma warning restore IDE0060 // Remove unused parameter

            public MyContext9214(DbContextOptions options)
                : base(options)
            {
            }

            protected override void OnModelCreating(ModelBuilder modelBuilder)
            {
                modelBuilder.HasDefaultSchema("foo");

                modelBuilder.Entity<Widget9214>().ToTable("Widgets", "foo");

                modelBuilder.HasDbFunction(typeof(MyContext9214).GetMethod(nameof(AddOne)));
                modelBuilder.HasDbFunction(typeof(MyContext9214).GetMethod(nameof(AddTwo))).HasSchema("dbo");
            }
        }

        private class Widget9214
        {
            public int Id { get; set; }
            public int Val { get; set; }
        }

        #endregion

        #region Bug9277

        [ConditionalFact]
        public virtual void From_sql_gets_value_of_out_parameter_in_stored_procedure()
        {
            using (CreateDatabase9277())
            {
                using var context = new MyContext9277(_options);
                var valueParam = new SqlParameter
                {
                    ParameterName = "Value",
                    Value = 0,
                    Direction = ParameterDirection.Output,
                    SqlDbType = SqlDbType.Int
                };

                Assert.Equal(0, valueParam.Value);

                var blogs = context.Blogs.FromSqlRaw(
                        "[dbo].[GetPersonAndVoteCount]  @id, @Value out",
                        new SqlParameter { ParameterName = "id", Value = 1 },
                        valueParam)
                    .ToList();

                Assert.Single(blogs);
                Assert.Equal(1, valueParam.Value);
            }
        }

        private SqlServerTestStore CreateDatabase9277()
        {
            return CreateTestStore(
                () => new MyContext9277(_options),
                context =>
                {
                    context.Database.ExecuteSqlRaw(
                        @"CREATE PROCEDURE [dbo].[GetPersonAndVoteCount]
 (
    @id int,
    @Value int OUTPUT
)
AS
BEGIN
    SELECT @Value = SomeValue
    FROM dbo.Blogs
    WHERE Id = @id;
    SELECT *
    FROM dbo.Blogs
    WHERE Id = @id;
    END");

                    context.AddRange(
                        new Blog9277 { SomeValue = 1 },
                        new Blog9277 { SomeValue = 2 },
                        new Blog9277 { SomeValue = 3 }
                    );

                    context.SaveChanges();

                    ClearLog();
                });
        }

        private class MyContext9277 : DbContext
        {
            public MyContext9277(DbContextOptions options)
                : base(options)
            {
            }

            public DbSet<Blog9277> Blogs { get; set; }
        }

        private class Blog9277
        {
            public int Id { get; set; }
            public int SomeValue { get; set; }
        }

        #endregion

        #region Bug9038

        [ConditionalFact]
        public virtual async Task Include_collection_optional_reference_collection_9038()
        {
            using (CreateDatabase9038())
            {
                using var context = new MyContext9038(_options);
                var result = await context.People.OfType<PersonTeacher9038>()
                    .Include(m => m.Students)
                    .ThenInclude(m => m.Family)
                    .ThenInclude(m => m.Members)
                    .ToListAsync();

                Assert.Equal(2, result.Count);
                Assert.True(result.All(r => r.Students.Count > 0));
            }
        }

        [ConditionalFact]
        public async Task Include_optional_reference_collection_another_collection()
        {
            using (CreateDatabase9038())
            {
                using var context = new MyContext9038(_options);
                var result = await context.Set<PersonTeacher9038>()
                    .Include(m => m.Family.Members)
                    .Include(m => m.Students)
                    .ToListAsync();

                Assert.Equal(2, result.Count);
                Assert.True(result.All(r => r.Students.Count > 0));
                Assert.Null(result.Single(t => t.Name == "Ms. Frizzle").Family);
                Assert.NotNull(result.Single(t => t.Name == "Mr. Garrison").Family);
            }
        }

        private abstract class Person9038
        {
            public int Id { get; set; }

            public string Name { get; set; }

            public int? TeacherId { get; set; }

            public PersonFamily9038 Family { get; set; }
        }

        private class PersonKid9038 : Person9038
        {
            public int Grade { get; set; }

            public PersonTeacher9038 Teacher { get; set; }
        }

        private class PersonTeacher9038 : Person9038
        {
            public ICollection<PersonKid9038> Students { get; set; }
        }

        private class PersonFamily9038
        {
            public int Id { get; set; }

            public string LastName { get; set; }

            public ICollection<Person9038> Members { get; set; }
        }

        private class MyContext9038 : DbContext
        {
            public MyContext9038(DbContextOptions options)
                : base(options)
            {
            }

            public DbSet<Person9038> People { get; set; }

            public DbSet<PersonFamily9038> Families { get; set; }

            protected override void OnModelCreating(ModelBuilder modelBuilder)
            {
                modelBuilder.Entity<PersonTeacher9038>().HasBaseType<Person9038>();
                modelBuilder.Entity<PersonKid9038>().HasBaseType<Person9038>();
                modelBuilder.Entity<PersonFamily9038>();

                modelBuilder.Entity<PersonKid9038>(
                    entity =>
                    {
                        entity.Property("Discriminator")
                            .HasMaxLength(63);
                        entity.HasIndex("Discriminator");

                        entity.HasOne(m => m.Teacher)
                            .WithMany(m => m.Students)
                            .HasForeignKey(m => m.TeacherId)
                            .HasPrincipalKey(m => m.Id)
                            .OnDelete(DeleteBehavior.Restrict);
                    });
            }
        }

        private SqlServerTestStore CreateDatabase9038()
        {
            return CreateTestStore(
                () => new MyContext9038(_options),
                context =>
                {
                    var famalies = new List<PersonFamily9038>
                    {
                        new PersonFamily9038 { LastName = "Garrison" }, new PersonFamily9038 { LastName = "Cartman" }
                    };
                    var teachers = new List<PersonTeacher9038>
                    {
                        new PersonTeacher9038 { Name = "Ms. Frizzle" },
                        new PersonTeacher9038 { Name = "Mr. Garrison", Family = famalies[0] }
                    };
                    var students = new List<PersonKid9038>
                    {
                        new PersonKid9038
                        {
                            Name = "Arnold",
                            Grade = 2,
                            Teacher = teachers[0]
                        },
                        new PersonKid9038
                        {
                            Name = "Eric",
                            Grade = 4,
                            Teacher = teachers[1],
                            Family = famalies[1]
                        }
                    };

                    context.People.AddRange(teachers);
                    context.People.AddRange(students);
                    context.SaveChanges();

                    ClearLog();
                });
        }

        #endregion

        #region Bug9735

        [ConditionalFact]
        // TODO: Convert to test in IncludeTestBase once issue #9742 is fixed
        public virtual void Repro9735()
        {
            using (CreateDatabase9735())
            {
                using var context = new MyContext9735(_options);
                var result = context.Customers
                    .Include(b => b.Orders)
                    .OrderBy(b => b.Address.Id > 0)
                    .ThenBy(b => b.CustomerDetails != null ? b.CustomerDetails.Name : string.Empty)
                    .Take(2)
                    .ToList();

                Assert.Single(result);

                AssertSql(
                    @"@__p_0='2'

SELECT [t].[Id], [t].[AddressId], [t].[CustomerDetailsId], [t].[Name], [t].[Id0], [t].[Id1], [o].[Id], [o].[CustomerId], [o].[Name]
FROM (
    SELECT TOP(@__p_0) [c].[Id], [c].[AddressId], [c].[CustomerDetailsId], [c].[Name], [a].[Id] AS [Id0], [c0].[Id] AS [Id1], CASE
        WHEN [a].[Id] > 0 THEN CAST(1 AS bit)
        ELSE CAST(0 AS bit)
    END AS [c], CASE
        WHEN [c0].[Id] IS NOT NULL THEN [c0].[Name]
        ELSE N''
    END AS [c0]
    FROM [Customers] AS [c]
    INNER JOIN [Address9735] AS [a] ON [c].[AddressId] = [a].[Id]
    LEFT JOIN [CustomerDetails9735] AS [c0] ON [c].[CustomerDetailsId] = [c0].[Id]
    ORDER BY CASE
        WHEN [a].[Id] > 0 THEN CAST(1 AS bit)
        ELSE CAST(0 AS bit)
    END, CASE
        WHEN [c0].[Id] IS NOT NULL THEN [c0].[Name]
        ELSE N''
    END
) AS [t]
LEFT JOIN [Order9735] AS [o] ON [t].[Id] = [o].[CustomerId]
ORDER BY [t].[c], [t].[c0], [t].[Id], [t].[Id0], [t].[Id1], [o].[Id]");
            }
        }

        private class Address9735
        {
            public int Id { get; set; }
            public string Name { get; set; }
        }

        private class Customer9735
        {
            public int Id { get; set; }
            public string Name { get; set; }
            public int AddressId { get; set; }
            public virtual Address9735 Address { get; set; }
            public virtual List<Order9735> Orders { get; set; }
            public virtual CustomerDetails9735 CustomerDetails { get; set; }
        }

        private class Order9735
        {
            public int Id { get; set; }
            public string Name { get; set; }
            public int CustomerId { get; set; }
            public virtual Customer9735 Customer { get; set; }
        }

        private class CustomerDetails9735
        {
            public int Id { get; set; }
            public string Name { get; set; }
        }

        private class MyContext9735 : DbContext
        {
            public MyContext9735(DbContextOptions options)
                : base(options)
            {
            }

            public DbSet<Customer9735> Customers { get; set; }
        }

        private SqlServerTestStore CreateDatabase9735()
        {
            return CreateTestStore(
                () => new MyContext9735(_options),
                context =>
                {
                    context.AddRange(
                        new Address9735 { Name = "An A" },
                        new Customer9735 { Name = "A B", AddressId = 1 }
                    );
                    context.SaveChanges();

                    ClearLog();
                });
        }

        #endregion

        #region Bug9468

        [ConditionalFact]
        public virtual void Conditional_expression_with_conditions_does_not_collapse_if_nullable_bool()
        {
            using (CreateDatabase9468())
            {
                using var context = new MyContext9468(_options);
                var query = context.Carts.Select(
                    t => new { Processing = t.Configuration != null ? !t.Configuration.Processed : (bool?)null }).ToList();

                Assert.Single(query.Where(t => t.Processing == null));
                Assert.Single(query.Where(t => t.Processing == true));
                Assert.Single(query.Where(t => t.Processing == false));

                AssertSql(
                    @"SELECT CASE
    WHEN [c0].[Id] IS NOT NULL THEN CASE
        WHEN [c0].[Processed] <> CAST(1 AS bit) THEN CAST(1 AS bit)
        ELSE CAST(0 AS bit)
    END
    ELSE NULL
END AS [Processing]
FROM [Carts] AS [c]
LEFT JOIN [Configuration9468] AS [c0] ON [c].[ConfigurationId] = [c0].[Id]");
            }
        }

        private SqlServerTestStore CreateDatabase9468()
        {
            return CreateTestStore(
                () => new MyContext9468(_options),
                context =>
                {
                    context.AddRange(
                        new Cart9468(),
                        new Cart9468 { Configuration = new Configuration9468 { Processed = true } },
                        new Cart9468 { Configuration = new Configuration9468() }
                    );

                    context.SaveChanges();

                    ClearLog();
                });
        }

        private class MyContext9468 : DbContext
        {
            public MyContext9468(DbContextOptions options)
                : base(options)
            {
            }

            public DbSet<Cart9468> Carts { get; set; }
        }

        private class Cart9468
        {
            public int Id { get; set; }
            public int? ConfigurationId { get; set; }
            public Configuration9468 Configuration { get; set; }
        }

        private class Configuration9468
        {
            public int Id { get; set; }
            public bool Processed { get; set; }
        }

        #endregion

        #region Bug10635

        [ConditionalFact]
        public void Include_with_order_by_on_interface_key()
        {
            using (CreateDatabase10635())
            {
                using var context = new MyContext10635(_options);
                var query = context.Parents.Include(p => p.Children).OrderBy(p => p.Id).ToList();

                AssertSql(
                    @"SELECT [p].[Id], [p].[Name], [c].[Id], [c].[Name], [c].[Parent10635Id], [c].[ParentId]
FROM [Parents] AS [p]
LEFT JOIN [Children] AS [c] ON [p].[Id] = [c].[Parent10635Id]
ORDER BY [p].[Id], [c].[Id]");
            }
        }

        [ConditionalFact]
        public void Correlated_collection_with_order_by_on_interface_key()
        {
            using (CreateDatabase10635())
            {
                using var context = new MyContext10635(_options);
                var query = context.Parents.OrderBy(p => p.Id).Select(p => p.Children.ToList()).ToList();

                AssertSql(
                    @"SELECT [p].[Id], [c].[Id], [c].[Name], [c].[Parent10635Id], [c].[ParentId]
FROM [Parents] AS [p]
LEFT JOIN [Children] AS [c] ON [p].[Id] = [c].[Parent10635Id]
ORDER BY [p].[Id], [c].[Id]");
            }
        }

        private SqlServerTestStore CreateDatabase10635()
        {
            return CreateTestStore(
                () => new MyContext10635(_options),
                context =>
                {
                    var c11 = new Child10635 { Name = "Child111" };
                    var c12 = new Child10635 { Name = "Child112" };
                    var c13 = new Child10635 { Name = "Child113" };
                    var c21 = new Child10635 { Name = "Child121" };

                    var p1 = new Parent10635 { Name = "Parent1", Children = new[] { c11, c12, c13 } };
                    var p2 = new Parent10635 { Name = "Parent2", Children = new[] { c21 } };
                    context.Parents.AddRange(p1, p2);
                    context.Children.AddRange(c11, c12, c13, c21);
                    context.SaveChanges();

                    ClearLog();
                });
        }

        private class MyContext10635 : DbContext
        {
            public MyContext10635(DbContextOptions options)
                : base(options)
            {
            }

            public DbSet<Parent10635> Parents { get; set; }
            public DbSet<Child10635> Children { get; set; }
        }

        private interface IEntity10635
        {
            int Id { get; set; }
        }

        private class Parent10635 : IEntity10635
        {
            public int Id { get; set; }
            public string Name { get; set; }
            public virtual ICollection<Child10635> Children { get; set; }
        }

        private class Child10635 : IEntity10635
        {
            public int Id { get; set; }
            public string Name { get; set; }
            public int ParentId { get; set; }
        }

        #endregion

        #region Bug10301

        [ConditionalFact]
        public virtual void MultiContext_query_filter_test()
        {
            using (CreateDatabase10301())
            {
                using var context = new FilterContext10301(_options);
                Assert.Empty(context.Blogs.ToList());

                context.Tenant = 1;
                Assert.Single(context.Blogs.ToList());

                context.Tenant = 2;
                Assert.Equal(2, context.Blogs.Count());

                AssertSql(
                    @"@__ef_filter__Tenant_0='0'

SELECT [b].[Id], [b].[SomeValue]
FROM [Blogs] AS [b]
WHERE [b].[SomeValue] = @__ef_filter__Tenant_0",
                    //
                    @"@__ef_filter__Tenant_0='1'

SELECT [b].[Id], [b].[SomeValue]
FROM [Blogs] AS [b]
WHERE [b].[SomeValue] = @__ef_filter__Tenant_0",
                    //
                    @"@__ef_filter__Tenant_0='2'

SELECT COUNT(*)
FROM [Blogs] AS [b]
WHERE [b].[SomeValue] = @__ef_filter__Tenant_0");
            }
        }

        private SqlServerTestStore CreateDatabase10301()
        {
            return CreateTestStore(
                () => new FilterContext10301(_options),
                context =>
                {
                    context.AddRange(
                        new Blog10301 { SomeValue = 1 },
                        new Blog10301 { SomeValue = 2 },
                        new Blog10301 { SomeValue = 2 }
                    );

                    context.SaveChanges();

                    ClearLog();
                });
        }

        private class FilterContextBase10301 : DbContext
        {
            public int Tenant { get; set; }

            public FilterContextBase10301(DbContextOptions options)
                : base(options)
            {
            }

            public DbSet<Blog10301> Blogs { get; set; }

            protected override void OnModelCreating(ModelBuilder modelBuilder)
            {
                modelBuilder.Entity<Blog10301>().HasQueryFilter(e => e.SomeValue == Tenant);
            }
        }

        private class Blog10301
        {
            public int Id { get; set; }
            public int SomeValue { get; set; }
        }

        private class FilterContext10301 : FilterContextBase10301
        {
            public FilterContext10301(DbContextOptions options)
                : base(options)
            {
            }
        }

        #endregion

        #region Bug11104

        [ConditionalFact]
        public virtual void QueryBuffer_requirement_is_computed_when_querying_base_type_while_derived_type_has_shadow_prop()
        {
            using (CreateDatabase11104())
            {
                using var context = new MyContext11104(_options);
                var query = context.Bases.ToList();

                var derived1 = Assert.Single(query);
                Assert.Equal(typeof(Derived1), derived1.GetType());

                AssertSql(
                    @"SELECT [b].[Id], [b].[IsTwo], [b].[MoreStuffId]
FROM [Bases] AS [b]");
            }
        }

        private SqlServerTestStore CreateDatabase11104()
        {
            return CreateTestStore(
                () => new MyContext11104(_options),
                context =>
                {
                    context.AddRange(
                        new Derived1 { IsTwo = false }
                    );

                    context.SaveChanges();

                    ClearLog();
                });
        }

        private class MyContext11104 : DbContext
        {
            public DbSet<Base> Bases { get; set; }

            public MyContext11104(DbContextOptions options)
                : base(options)
            {
            }

            protected override void OnModelCreating(ModelBuilder modelBuilder)
            {
                modelBuilder.Entity<Base>()
                    .HasDiscriminator(x => x.IsTwo)
                    .HasValue<Derived1>(false)
                    .HasValue<Derived2>(true);
            }
        }

        private abstract class Base
        {
            public int Id { get; set; }
            public bool IsTwo { get; set; }
        }

        private class Derived1 : Base
        {
            public Stuff MoreStuff { get; set; }
        }

        private class Derived2 : Base
        {
        }

        private class Stuff
        {
            public int Id { get; set; }
        }

        #endregion

        #region Bug11818_11831

        [ConditionalFact]
        public virtual void GroupJoin_Anonymous_projection_GroupBy_Aggregate_join_elimination()
        {
            using (CreateDatabase11818())
            {
                using var context = new MyContext11818(_options);
                var query = (from e in context.Set<Entity11818>()
                             join a in context.Set<AnotherEntity11818>()
                                 on e.Id equals a.Id into grouping
                             from a in grouping.DefaultIfEmpty()
                             select new { ename = e.Name, aname = a.Name })
                    .GroupBy(g => g.aname)
                    .Select(
                        g => new { g.Key, cnt = g.Count() + 5 })
                    .ToList();

                AssertSql(
                    @"SELECT [t2].[AnotherEntity11818_Name] AS [Key], COUNT(*) + 5 AS [cnt]
FROM [Table] AS [t]
LEFT JOIN (
    SELECT [t0].[Id], [t0].[AnotherEntity11818_Name]
    FROM [Table] AS [t0]
    INNER JOIN [Table] AS [t1] ON [t0].[Id] = [t1].[Id]
    WHERE [t0].[AnotherEntity11818_Name] IS NOT NULL
) AS [t2] ON [t].[Id] = [t2].[Id]
GROUP BY [t2].[AnotherEntity11818_Name]");
            }
        }

        [ConditionalFact]
        public virtual void GroupJoin_Anonymous_projection_GroupBy_Aggregate_join_elimination_2()
        {
            using (CreateDatabase11818())
            {
                using var context = new MyContext11818(_options);
                var query = (from e in context.Set<Entity11818>()
                             join a in context.Set<AnotherEntity11818>()
                                 on e.Id equals a.Id into grouping
                             from a in grouping.DefaultIfEmpty()
                             join m in context.Set<MaumarEntity11818>()
                                 on e.Id equals m.Id into grouping2
                             from m in grouping2.DefaultIfEmpty()
                             select new { aname = a.Name, mname = m.Name })
                    .GroupBy(
                        g => new { g.aname, g.mname })
                    .Select(
                        g => new { MyKey = g.Key.aname, cnt = g.Count() + 5 })
                    .ToList();

                AssertSql(
                    @"SELECT [t2].[AnotherEntity11818_Name] AS [MyKey], COUNT(*) + 5 AS [cnt]
FROM [Table] AS [t]
LEFT JOIN (
    SELECT [t0].[Id], [t0].[AnotherEntity11818_Name]
    FROM [Table] AS [t0]
    INNER JOIN [Table] AS [t1] ON [t0].[Id] = [t1].[Id]
    WHERE [t0].[AnotherEntity11818_Name] IS NOT NULL
) AS [t2] ON [t].[Id] = [t2].[Id]
LEFT JOIN (
    SELECT [t3].[Id], [t3].[MaumarEntity11818_Name]
    FROM [Table] AS [t3]
    INNER JOIN [Table] AS [t4] ON [t3].[Id] = [t4].[Id]
    WHERE [t3].[MaumarEntity11818_Name] IS NOT NULL
) AS [t5] ON [t].[Id] = [t5].[Id]
GROUP BY [t2].[AnotherEntity11818_Name], [t5].[MaumarEntity11818_Name]");
            }
        }

        [ConditionalFact(Skip = "Issue #11871")]
        public virtual void GroupJoin_Anonymous_projection_GroupBy_Aggregate_join_elimination_4()
        {
            using (CreateDatabase11818())
            {
                using var context = new MyContext11818(_options);
                var query = (from e in context.Set<Entity11818>()
                             join a in context.Set<AnotherEntity11818>()
                                 on e.Id equals a.Id into grouping
                             from a in grouping.DefaultIfEmpty()
                             join m in context.Set<MaumarEntity11818>()
                                 on e.Id equals m.Id into grouping2
                             from m in grouping2.DefaultIfEmpty()
                             select new { aname = a.Name, mname = m.Name })
                    .OrderBy(g => g.aname)
                    .GroupBy(
                        g => new { g.aname, g.mname }).FirstOrDefault()
                    .Select(
                        g => new { MyKey = g.aname, cnt = g.mname })
                    .ToList();

                AssertSql(
                    "");
            }
        }

        private SqlServerTestStore CreateDatabase11818()
        {
            return CreateTestStore(
                () => new MyContext11818(_options),
                context =>
                {
                    context.SaveChanges();

                    ClearLog();
                });
        }

        private class MyContext11818 : DbContext
        {
            public MyContext11818(DbContextOptions options)
                : base(options)
            {
            }

            protected override void OnModelCreating(ModelBuilder modelBuilder)
            {
                modelBuilder.Entity<Entity11818>().ToTable("Table");
                modelBuilder.Entity<AnotherEntity11818>().ToTable("Table");
                modelBuilder.Entity<MaumarEntity11818>().ToTable("Table");

                modelBuilder.Entity<Entity11818>()
                    .HasOne<AnotherEntity11818>()
                    .WithOne()
                    .HasForeignKey<AnotherEntity11818>(b => b.Id);

                modelBuilder.Entity<Entity11818>()
                    .HasOne<MaumarEntity11818>()
                    .WithOne()
                    .HasForeignKey<MaumarEntity11818>(b => b.Id);
            }
        }

        private class Entity11818
        {
            public int Id { get; set; }
            public string Name { get; set; }
        }

        private class AnotherEntity11818
        {
            public int Id { get; set; }
            public string Name { get; set; }
        }

        private class MaumarEntity11818
        {
            public int Id { get; set; }
            public string Name { get; set; }
        }

        #endregion

        #region Bug11803_11791

        [ConditionalFact]
        public virtual void Query_filter_with_db_set_should_not_block_other_filters()
        {
            using (CreateDatabase11803())
            {
                using var context = new MyContext11803(_options);
                context.Factions.ToList();

                AssertSql(
                    @"SELECT [f].[Id], [f].[Name]
FROM [Factions] AS [f]
WHERE EXISTS (
    SELECT 1
    FROM [Leaders] AS [l]
    WHERE ([l].[Name] IS NOT NULL AND ([l].[Name] LIKE N'Bran%')) AND ([l].[Name] = N'Crach an Craite'))");
            }
        }

        [ConditionalFact(Skip = "Issue#18903")]
        public virtual void Keyless_type_used_inside_defining_query()
        {
            using (CreateDatabase11803())
            {
                using var context = new MyContext11803(_options);
                context.LeadersQuery.ToList();

                AssertSql(
                    @"SELECT [t].[Name]
FROM (
    SELECT [l].[Name]
    FROM [Leaders] AS [l]
    WHERE ([l].[Name] LIKE N'Bran' + N'%' AND (LEFT([l].[Name], LEN(N'Bran')) = N'Bran')) AND (([l].[Name] <> N'Foo') OR [l].[Name] IS NULL)
) AS [t]
WHERE ([t].[Name] <> N'Bar') OR [t].[Name] IS NULL");
            }
        }

        private SqlServerTestStore CreateDatabase11803()
        {
            return CreateTestStore(
                () => new MyContext11803(_options),
                context =>
                {
                    var f1 = new Faction { Name = "Skeliege" };
                    var f2 = new Faction { Name = "Monsters" };
                    var f3 = new Faction { Name = "Nilfgaard" };
                    var f4 = new Faction { Name = "Northern Realms" };
                    var f5 = new Faction { Name = "Scioia'tael" };

                    var l11 = new Leader { Faction = f1, Name = "Bran Tuirseach" };
                    var l12 = new Leader { Faction = f1, Name = "Crach an Craite" };
                    var l13 = new Leader { Faction = f1, Name = "Eist Tuirseach" };
                    var l14 = new Leader { Faction = f1, Name = "Harald the Cripple" };

                    context.Factions.AddRange(f1, f2, f3, f4, f5);
                    context.Leaders.AddRange(l11, l12, l13, l14);

                    context.SaveChanges();

                    ClearLog();
                });
        }

        private class MyContext11803 : DbContext
        {
            public DbSet<Faction> Factions { get; set; }
            public DbSet<Leader> Leaders { get; set; }
            public DbSet<LeaderQuery> LeadersQuery { get; set; }

            public MyContext11803(DbContextOptions options)
                : base(options)
            {
            }

            protected override void OnModelCreating(ModelBuilder modelBuilder)
            {
                modelBuilder.Entity<Leader>().HasQueryFilter(l => l.Name.StartsWith("Bran")); // this one is ignored
                modelBuilder.Entity<Faction>().HasQueryFilter(f => Leaders.Any(l => l.Name == "Crach an Craite"));

#pragma warning disable CS0618 // Type or member is obsolete
                modelBuilder
                    .Entity<FactionQuery>()
                    .HasNoKey()
                    .ToQuery(
                        () => Set<Leader>()
                            .Where(lq => lq.Name != "Foo")
                            .Select(
                                lq => new FactionQuery { Name = lq.Name }));

                modelBuilder
                    .Entity<LeaderQuery>()
                    .HasNoKey()
                    .ToQuery(
                        () => Set<FactionQuery>()
                            .Where(fq => fq.Name != "Bar")
                            .Select(
                                fq => new LeaderQuery { Name = "Not Bar" }));
#pragma warning restore CS0618 // Type or member is obsolete
            }
        }

        private class Faction
        {
            public int Id { get; set; }
            public string Name { get; set; }

            public List<Leader> Leaders { get; set; }
        }

        private class Leader
        {
            public int Id { get; set; }
            public string Name { get; set; }
            public Faction Faction { get; set; }
        }

        private class FactionQuery
        {
            public string Name { get; set; }
        }

        private class LeaderQuery
        {
            public string Name { get; set; }
        }

        #endregion

        #region Bug11923

        [ConditionalFact]
        public virtual void Collection_without_setter_materialized_correctly()
        {
            using (CreateDatabase11923())
            {
                using var context = new MyContext11923(_options);
                var query1 = context.Blogs
                    .Select(
                        b => new
                        {
                            Collection1 = b.Posts1,
                            Collection2 = b.Posts2,
                            Collection3 = b.Posts3
                        }).ToList();

                var query2 = context.Blogs
                    .Select(
                        b => new
                        {
                            Collection1 = b.Posts1.OrderBy(p => p.Id).First().Comments.Count,
                            Collection2 = b.Posts2.OrderBy(p => p.Id).First().Comments.Count,
                            Collection3 = b.Posts3.OrderBy(p => p.Id).First().Comments.Count
                        }).ToList();

                Assert.Throws<InvalidOperationException>(
                    () => context.Blogs
                    .Select(
                        b => new
                        {
                            Collection1 = b.Posts1.OrderBy(p => p.Id),
                            Collection2 = b.Posts2.OrderBy(p => p.Id),
                            Collection3 = b.Posts3.OrderBy(p => p.Id)
                        }).ToList());
            }
        }

        private SqlServerTestStore CreateDatabase11923()
        {
            return CreateTestStore(
                () => new MyContext11923(_options),
                context =>
                {
                    var p111 = new Post11923 { Name = "P111" };
                    var p112 = new Post11923 { Name = "P112" };
                    var p121 = new Post11923 { Name = "P121" };
                    var p122 = new Post11923 { Name = "P122" };
                    var p123 = new Post11923 { Name = "P123" };
                    var p131 = new Post11923 { Name = "P131" };

                    var p211 = new Post11923 { Name = "P211" };
                    var p212 = new Post11923 { Name = "P212" };
                    var p221 = new Post11923 { Name = "P221" };
                    var p222 = new Post11923 { Name = "P222" };
                    var p223 = new Post11923 { Name = "P223" };
                    var p231 = new Post11923 { Name = "P231" };

                    var b1 = new Blog11923 { Name = "B1" };
                    var b2 = new Blog11923 { Name = "B2" };

                    b1.Posts1.AddRange(new[] { p111, p112 });
                    b1.Posts2.AddRange(new[] { p121, p122, p123 });
                    b1.Posts3.Add(p131);

                    b2.Posts1.AddRange(new[] { p211, p212 });
                    b2.Posts2.AddRange(new[] { p221, p222, p223 });
                    b2.Posts3.Add(p231);

                    context.Blogs.AddRange(b1, b2);
                    context.Posts.AddRange(p111, p112, p121, p122, p123, p131, p211, p212, p221, p222, p223, p231);
                    context.SaveChanges();

                    ClearLog();
                });
        }

        private class MyContext11923 : DbContext
        {
            public DbSet<Blog11923> Blogs { get; set; }
            public DbSet<Post11923> Posts { get; set; }
            public DbSet<Comment11923> Comments { get; set; }

            public MyContext11923(DbContextOptions options)
                : base(options)
            {
            }

            protected override void OnModelCreating(ModelBuilder modelBuilder)
            {
                modelBuilder.Entity<Blog11923>(
                    b =>
                    {
                        b.HasMany(e => e.Posts1).WithOne().HasForeignKey("BlogId1");
                        b.HasMany(e => e.Posts2).WithOne().HasForeignKey("BlogId2");
                        b.HasMany(e => e.Posts3).WithOne().HasForeignKey("BlogId3");
                    });

                modelBuilder.Entity<Post11923>();
            }
        }

        private class Blog11923
        {
            public Blog11923()
            {
                Posts1 = new List<Post11923>();
                Posts2 = new CustomCollection11923();
                Posts3 = new HashSet<Post11923>();
            }

            public Blog11923(List<Post11923> posts1, CustomCollection11923 posts2, HashSet<Post11923> posts3)
            {
                Posts1 = posts1;
                Posts2 = posts2;
                Posts3 = posts3;
            }

            public int Id { get; set; }
            public string Name { get; set; }

            public List<Post11923> Posts1 { get; }
            public CustomCollection11923 Posts2 { get; }
            public HashSet<Post11923> Posts3 { get; }
        }

        private class Post11923
        {
            public int Id { get; set; }
            public string Name { get; set; }

            public List<Comment11923> Comments { get; set; }
        }

        private class Comment11923
        {
            public int Id { get; set; }
        }

        private class CustomCollection11923 : List<Post11923>
        {
        }

        #endregion

        #region Bug11885

        [ConditionalFact]
        public virtual void Average_with_cast()
        {
            using (CreateDatabase11885())
            {
                using var context = new MyContext11885(_options);
                var prices = context.Prices.ToList();

                ClearLog();

                Assert.Equal(prices.Average(e => e.Price), context.Prices.Average(e => e.Price));
                Assert.Equal(prices.Average(e => e.IntColumn), context.Prices.Average(e => e.IntColumn));
                Assert.Equal(prices.Average(e => e.NullableIntColumn), context.Prices.Average(e => e.NullableIntColumn));
                Assert.Equal(prices.Average(e => e.LongColumn), context.Prices.Average(e => e.LongColumn));
                Assert.Equal(prices.Average(e => e.NullableLongColumn), context.Prices.Average(e => e.NullableLongColumn));
                Assert.Equal(prices.Average(e => e.FloatColumn), context.Prices.Average(e => e.FloatColumn));
                Assert.Equal(prices.Average(e => e.NullableFloatColumn), context.Prices.Average(e => e.NullableFloatColumn));
                Assert.Equal(prices.Average(e => e.DoubleColumn), context.Prices.Average(e => e.DoubleColumn));
                Assert.Equal(prices.Average(e => e.NullableDoubleColumn), context.Prices.Average(e => e.NullableDoubleColumn));
                Assert.Equal(prices.Average(e => e.DecimalColumn), context.Prices.Average(e => e.DecimalColumn));
                Assert.Equal(prices.Average(e => e.NullableDecimalColumn), context.Prices.Average(e => e.NullableDecimalColumn));

                AssertSql(
                    @"SELECT AVG([p].[Price])
FROM [Prices] AS [p]",
                    //
                    @"SELECT AVG(CAST([p].[IntColumn] AS float))
FROM [Prices] AS [p]",
                    //
                    @"SELECT AVG(CAST([p].[NullableIntColumn] AS float))
FROM [Prices] AS [p]",
                    //
                    @"SELECT AVG(CAST([p].[LongColumn] AS float))
FROM [Prices] AS [p]",
                    //
                    @"SELECT AVG(CAST([p].[NullableLongColumn] AS float))
FROM [Prices] AS [p]",
                    //
                    @"SELECT CAST(AVG([p].[FloatColumn]) AS real)
FROM [Prices] AS [p]",
                    //
                    @"SELECT CAST(AVG([p].[NullableFloatColumn]) AS real)
FROM [Prices] AS [p]",
                    //
                    @"SELECT AVG([p].[DoubleColumn])
FROM [Prices] AS [p]",
                    //
                    @"SELECT AVG([p].[NullableDoubleColumn])
FROM [Prices] AS [p]",
                    //
                    @"SELECT AVG([p].[DecimalColumn])
FROM [Prices] AS [p]",
                    //
                    @"SELECT AVG([p].[NullableDecimalColumn])
FROM [Prices] AS [p]");
            }
        }

        private SqlServerTestStore CreateDatabase11885()
        {
            return CreateTestStore(
                () => new MyContext11885(_options),
                context =>
                {
                    context.AddRange(
                        new Price11885
                        {
                            IntColumn = 1,
                            NullableIntColumn = 1,
                            LongColumn = 1000,
                            NullableLongColumn = 1000,
                            FloatColumn = 0.1F,
                            NullableFloatColumn = 0.1F,
                            DoubleColumn = 0.000001,
                            NullableDoubleColumn = 0.000001,
                            DecimalColumn = 1.0m,
                            NullableDecimalColumn = 1.0m,
                            Price = 0.00112000m
                        },
                        new Price11885
                        {
                            IntColumn = 2,
                            NullableIntColumn = 2,
                            LongColumn = 2000,
                            NullableLongColumn = 2000,
                            FloatColumn = 0.2F,
                            NullableFloatColumn = 0.2F,
                            DoubleColumn = 0.000002,
                            NullableDoubleColumn = 0.000002,
                            DecimalColumn = 2.0m,
                            NullableDecimalColumn = 2.0m,
                            Price = 0.00232111m
                        },
                        new Price11885
                        {
                            IntColumn = 3,
                            LongColumn = 3000,
                            FloatColumn = 0.3F,
                            DoubleColumn = 0.000003,
                            DecimalColumn = 3.0m,
                            Price = 0.00345223m
                        }
                    );

                    context.SaveChanges();

                    ClearLog();
                });
        }

        private class MyContext11885 : DbContext
        {
            public DbSet<Price11885> Prices { get; set; }

            public MyContext11885(DbContextOptions options)
                : base(options)
            {
            }

            protected override void OnModelCreating(ModelBuilder modelBuilder)
            {
                modelBuilder.Entity<Price11885>(
                    b =>
                    {
                        b.Property(e => e.Price).HasColumnType("DECIMAL(18, 8)");
                        b.Property(e => e.DecimalColumn).HasColumnType("DECIMAL(18, 2)");
                        b.Property(e => e.NullableDecimalColumn).HasColumnType("DECIMAL(18, 2)");
                    });
            }
        }

        private class Price11885
        {
            public int Id { get; set; }
            public int IntColumn { get; set; }
            public int? NullableIntColumn { get; set; }
            public long LongColumn { get; set; }
            public long? NullableLongColumn { get; set; }
            public float FloatColumn { get; set; }
            public float? NullableFloatColumn { get; set; }
            public double DoubleColumn { get; set; }
            public double? NullableDoubleColumn { get; set; }
            public decimal DecimalColumn { get; set; }
            public decimal? NullableDecimalColumn { get; set; }
            public decimal Price { get; set; }
        }

        #endregion

        #region Bug12582

        [ConditionalFact]
        public virtual void Include_collection_with_OfType_base()
        {
            using (CreateDatabase12582())
            {
                using var context = new MyContext12582(_options);
                var query = context.Employees
                    .Include(i => i.Devices)
                    .OfType<IEmployee12582>()
                    .ToList();

                Assert.Single(query);

                var employee = (Employee12582)query[0];
                Assert.Equal(2, employee.Devices.Count);
            }
        }

        [ConditionalFact]
        public virtual void Correlated_collection_with_OfType_base()
        {
            using (CreateDatabase12582())
            {
                using var context = new MyContext12582(_options);
                var query = context.Employees
                    .Select(e => e.Devices.Where(d => d.Device != "foo").Cast<IEmployeeDevice12582>())
                    .ToList();

                Assert.Single(query);
                var result = query[0];
                Assert.Equal(2, result.Count());
            }
        }

        private SqlServerTestStore CreateDatabase12582()
        {
            return CreateTestStore(
                () => new MyContext12582(_options),
                context =>
                {
                    var d1 = new EmployeeDevice12582 { Device = "d1" };
                    var d2 = new EmployeeDevice12582 { Device = "d2" };
                    var e = new Employee12582 { Devices = new List<EmployeeDevice12582> { d1, d2 }, Name = "e" };

                    context.Devices.AddRange(d1, d2);
                    context.Employees.Add(e);
                    context.SaveChanges();

                    ClearLog();
                });
        }

        private interface IEmployee12582
        {
            string Name { get; set; }
        }

        private class Employee12582 : IEmployee12582
        {
            public int Id { get; set; }
            public string Name { get; set; }
            public ICollection<EmployeeDevice12582> Devices { get; set; }
        }

        private interface IEmployeeDevice12582
        {
            string Device { get; set; }
        }

        private class EmployeeDevice12582 : IEmployeeDevice12582
        {
            public int Id { get; set; }
            public int EmployeeId { get; set; }
            public string Device { get; set; }
            public Employee12582 Employee { get; set; }
        }

        private class MyContext12582 : DbContext
        {
            public DbSet<Employee12582> Employees { get; set; }
            public DbSet<EmployeeDevice12582> Devices { get; set; }

            public MyContext12582(DbContextOptions options)
                : base(options)
            {
            }
        }

        #endregion

        #region Bug12748

        [ConditionalFact]
        public virtual void Correlated_collection_correctly_associates_entities_with_byte_array_keys()
        {
            using (CreateDatabase12748())
            {
                using var context = new MyContext12748(_options);
                var query = from blog in context.Blogs
                            select new
                            {
                                blog.Name,
                                Comments = blog.Comments.Select(
                                    u => new { u.Id }).ToArray()
                            };
                var result = query.ToList();
                Assert.Single(result[0].Comments);
            }
        }

        private SqlServerTestStore CreateDatabase12748()
        {
            return CreateTestStore(
                () => new MyContext12748(_options),
                context =>
                {
                    context.Blogs.Add(new Blog12748 { Name = Encoding.UTF8.GetBytes("Awesome Blog") });
                    context.Comments.Add(new Comment12748 { BlogName = Encoding.UTF8.GetBytes("Awesome Blog") });
                    context.SaveChanges();
                    ClearLog();
                });
        }

        private class MyContext12748 : DbContext
        {
            public DbSet<Blog12748> Blogs { get; set; }
            public DbSet<Comment12748> Comments { get; set; }

            public MyContext12748(DbContextOptions options)
                : base(options)
            {
            }

            protected override void OnModelCreating(ModelBuilder modelBuilder)
            {
            }
        }

        private class Blog12748
        {
            [Key]
            public byte[] Name { get; set; }

            public List<Comment12748> Comments { get; set; }
        }

        private class Comment12748
        {
            public int Id { get; set; }
            public byte[] BlogName { get; set; }
            public Blog12748 Blog { get; set; }
        }

        #endregion

        #region Bug13025

        [ConditionalFact]
        public virtual void Find_underlying_property_after_GroupJoin_DefaultIfEmpty()
        {
            using (CreateDatabase13025())
            {
                using var context = new MyContext13025(_options);
                var query = (from e in context.Employees
                             join d in context.EmployeeDevices
                                 on e.Id equals d.EmployeeId into grouping
                             from j in grouping.DefaultIfEmpty()
                             select new Holder13025 { Name = e.Name, DeviceId = j.DeviceId }).ToList();
            }
        }

        private class Holder13025
        {
            public string Name { get; set; }
            public int? DeviceId { get; set; }
        }

        private SqlServerTestStore CreateDatabase13025()
        {
            return CreateTestStore(
                () => new MyContext13025(_options),
                context =>
                {
                    context.AddRange(
                        new Employee13025
                        {
                            Name = "Test1",
                            Devices = new List<EmployeeDevice13025> { new EmployeeDevice13025 { DeviceId = 1, Device = "Battery" } }
                        });

                    context.SaveChanges();
                    ClearLog();
                });
        }

        private class MyContext13025 : DbContext
        {
            public DbSet<Employee13025> Employees { get; set; }
            public DbSet<EmployeeDevice13025> EmployeeDevices { get; set; }

            public MyContext13025(DbContextOptions options)
                : base(options)
            {
            }

            protected override void OnModelCreating(ModelBuilder modelBuilder)
            {
            }
        }

        private class Employee13025
        {
            public int Id { get; set; }
            public string Name { get; set; }
            public ICollection<EmployeeDevice13025> Devices { get; set; }
        }

        private class EmployeeDevice13025
        {
            public int Id { get; set; }
            public short DeviceId { get; set; }
            public int EmployeeId { get; set; }
            public string Device { get; set; }
            public Employee13025 Employee { get; set; }
        }

        #endregion

        #region Bug12170

        [ConditionalFact]
        public virtual void Weak_entities_with_query_filter_subquery_flattening()
        {
            using (CreateDatabase12170())
            {
                using var context = new MyContext12170(_options);
                var result = context.Definitions.Any();
            }
        }

        private SqlServerTestStore CreateDatabase12170()
        {
            return CreateTestStore(
                () => new MyContext12170(_options),
                context =>
                {
                    context.SaveChanges();
                    ClearLog();
                });
        }

        private class MyContext12170 : DbContext
        {
            public virtual DbSet<Definition12170> Definitions { get; set; }
            public virtual DbSet<DefinitionHistory12170> DefinitionHistories { get; set; }

            public MyContext12170(DbContextOptions options)
                : base(options)
            {
            }

            protected override void OnModelCreating(ModelBuilder modelBuilder)
            {
                modelBuilder.Entity<Definition12170>().HasQueryFilter(md => md.ChangeInfo.RemovedPoint.Timestamp == null);
                modelBuilder.Entity<Definition12170>().HasOne(h => h.LatestHistoryEntry).WithMany();
                modelBuilder.Entity<Definition12170>().HasMany(h => h.HistoryEntries).WithOne(h => h.Definition);

                modelBuilder.Entity<DefinitionHistory12170>().OwnsOne(h => h.EndedPoint);
            }
        }

        [Owned]
        private class OptionalChangePoint12170
        {
            public DateTime? Timestamp { get; set; }
        }

        [Owned]
        private class MasterChangeInfo12170
        {
            public virtual OptionalChangePoint12170 RemovedPoint { get; set; }
        }

        private class DefinitionHistory12170
        {
            public int Id { get; set; }
            public int MacGuffinDefinitionID { get; set; }
            public virtual Definition12170 Definition { get; set; }
            public OptionalChangePoint12170 EndedPoint { get; set; }
        }

        private class Definition12170
        {
            public int Id { get; set; }
            public virtual MasterChangeInfo12170 ChangeInfo { get; set; }

            public virtual ICollection<DefinitionHistory12170> HistoryEntries { get; set; }
            public virtual DefinitionHistory12170 LatestHistoryEntry { get; set; }
            public int? LatestHistoryEntryID { get; set; }
        }

        #endregion

        #region Bug11944

        [ConditionalFact]
        public virtual void Include_collection_works_when_defined_on_intermediate_type()
        {
            using (CreateDatabase11944())
            {
                using var context = new MyContext11944(_options);
                var query = context.Schools.Include(s => ((ElementarySchool11944)s).Students);
                var result = query.ToList();

                Assert.Equal(2, result.Count);
                Assert.Equal(2, result.OfType<ElementarySchool11944>().Single().Students.Count);
            }
        }

        [ConditionalFact]
        public virtual void Correlated_collection_works_when_defined_on_intermediate_type()
        {
            using (CreateDatabase11944())
            {
                using var context = new MyContext11944(_options);
                var query = context.Schools.Select(s => ((ElementarySchool11944)s).Students.Where(ss => true).ToList());
                var result = query.ToList();

                Assert.Equal(2, result.Count);
                Assert.Contains(result, r => r.Count() == 2);
            }
        }

        private SqlServerTestStore CreateDatabase11944()
        {
            return CreateTestStore(
                () => new MyContext11944(_options),
                context =>
                {
                    var student1 = new Student11944();
                    var student2 = new Student11944();
                    var school = new School11944();
                    var elementarySchool = new ElementarySchool11944 { Students = new List<Student11944> { student1, student2 } };

                    context.Students.AddRange(student1, student2);
                    context.Schools.AddRange(school);
                    context.ElementarySchools.Add(elementarySchool);

                    context.SaveChanges();
                    ClearLog();
                });
        }

        private class MyContext11944 : DbContext
        {
            public DbSet<Student11944> Students { get; set; }
            public DbSet<School11944> Schools { get; set; }
            public DbSet<ElementarySchool11944> ElementarySchools { get; set; }

            public MyContext11944(DbContextOptions options)
                : base(options)
            {
            }

            protected override void OnModelCreating(ModelBuilder modelBuilder)
            {
                modelBuilder.Entity<ElementarySchool11944>().HasMany(s => s.Students).WithOne(s => s.School);
            }
        }

        private class Student11944
        {
            public int Id { get; set; }
            public ElementarySchool11944 School { get; set; }
        }

        private class School11944
        {
            public int Id { get; set; }
        }

        private abstract class PrimarySchool11944 : School11944
        {
            public List<Student11944> Students { get; set; }
        }

        private class ElementarySchool11944 : PrimarySchool11944
        {
        }

        #endregion

        #region Bug13118

        [ConditionalFact]
        public virtual void DateTime_Contains_with_smalldatetime_generates_correct_literal()
        {
            using (CreateDatabase13118())
            {
                using var context = new MyContext13118(_options);
                var testDateList = new List<DateTime> { new DateTime(2018, 10, 07) };
                var findRecordsWithDateInList = context.ReproEntity
                    .Where(a => testDateList.Contains(a.MyTime))
                    .ToList();

                Assert.Single(findRecordsWithDateInList);

                AssertSql(
                    @"SELECT [r].[Id], [r].[MyTime]
FROM [ReproEntity] AS [r]
WHERE [r].[MyTime] = '2018-10-07T00:00:00'");
            }
        }

        private SqlServerTestStore CreateDatabase13118()
        {
            return CreateTestStore(
                () => new MyContext13118(_options),
                context =>
                {
                    context.AddRange(
                        new ReproEntity13118 { MyTime = new DateTime(2018, 10, 07) },
                        new ReproEntity13118 { MyTime = new DateTime(2018, 10, 08) });

                    context.SaveChanges();
                    ClearLog();
                });
        }

        private class MyContext13118 : DbContext
        {
            public virtual DbSet<ReproEntity13118> ReproEntity { get; set; }

            public MyContext13118(DbContextOptions options)
                : base(options)
            {
            }

            protected override void OnModelCreating(ModelBuilder modelBuilder)
            {
                modelBuilder.Entity<ReproEntity13118>(e => e.Property("MyTime").HasColumnType("smalldatetime"));
            }
        }

        private class ReproEntity13118
        {
            public Guid Id { get; set; }
            public DateTime MyTime { get; set; }
        }

        #endregion

        #region Bug12732

        [ConditionalFact]
        public virtual void Nested_contains_with_enum()
        {
            using (CreateDatabase12732())
            {
                using var context = new MyContext12732(_options);
                var key = Guid.Parse("5f221fb9-66f4-442a-92c9-d97ed5989cc7");
                var keys = new List<Guid> { Guid.Parse("0a47bcb7-a1cb-4345-8944-c58f82d6aac7"), key };
                var todoTypes = new List<TodoType> { TodoType.foo0 };

                var query = context.Todos
                    .Where(x => keys.Contains(todoTypes.Contains(x.Type) ? key : key))
                    .ToList();

                Assert.Single(query);

                AssertSql(
                    @"@__key_2='5f221fb9-66f4-442a-92c9-d97ed5989cc7'

SELECT [t].[Id], [t].[Type]
FROM [Todos] AS [t]
WHERE CASE
    WHEN [t].[Type] = 0 THEN @__key_2
    ELSE @__key_2
END IN ('0a47bcb7-a1cb-4345-8944-c58f82d6aac7', '5f221fb9-66f4-442a-92c9-d97ed5989cc7')");
            }
        }

        private SqlServerTestStore CreateDatabase12732()
        {
            return CreateTestStore(
                () => new MyContext12732(_options),
                context =>
                {
                    context.Add(
                        new Todo { Type = TodoType.foo0 });
                    context.SaveChanges();
                    ClearLog();
                });
        }

        private class MyContext12732 : DbContext
        {
            public DbSet<Todo> Todos { get; set; }

            public MyContext12732(DbContextOptions options)
                : base(options)
            {
            }
        }

        private class Todo
        {
            public Guid Id { get; set; }
            public TodoType Type { get; set; }
        }

        private enum TodoType
        {
            foo0 = 0
        }

        #endregion

        #region Bug13157

        [ConditionalFact]
        public virtual void Correlated_subquery_with_owned_navigation_being_compared_to_null_works()
        {
            using (CreateDatabase13157())
            {
                using var context = new MyContext13157(_options);
                var partners = context.Partners
                    .Select(
                        x => new
                        {
                            Addresses = x.Addresses.Select(
                                y => new
                                {
                                    Turnovers = y.Turnovers == null
                                        ? null
                                        : new { y.Turnovers.AmountIn }
                                }).ToList()
                        }).ToList();

                Assert.Single(partners);
                Assert.Collection(
                    partners[0].Addresses,
                    t =>
                    {
                        Assert.NotNull(t.Turnovers);
                        Assert.Equal(10, t.Turnovers.AmountIn);
                    },
                    t =>
                    {
                        Assert.Null(t.Turnovers);
                    });

                AssertSql(
                    @"SELECT [p].[Id], CASE
    WHEN [a].[Turnovers_AmountIn] IS NULL THEN CAST(1 AS bit)
    ELSE CAST(0 AS bit)
END, [a].[Turnovers_AmountIn], [a].[Id]
FROM [Partners] AS [p]
LEFT JOIN [Address13157] AS [a] ON [p].[Id] = [a].[Partner13157Id]
ORDER BY [p].[Id], [a].[Id]");
            }
        }

        private SqlServerTestStore CreateDatabase13157()
        {
            return CreateTestStore(
                () => new MyContext13157(_options),
                context =>
                {
                    context.AddRange(
                        new Partner13157
                        {
                            Addresses = new List<Address13157>
                            {
                                new Address13157 { Turnovers = new AddressTurnovers13157 { AmountIn = 10 } },
                                new Address13157 { Turnovers = null },
                            }
                        }
                    );

                    context.SaveChanges();
                    ClearLog();
                });
        }

        private class MyContext13157 : DbContext
        {
            public virtual DbSet<Partner13157> Partners { get; set; }

            public MyContext13157(DbContextOptions options)
                : base(options)
            {
            }

            protected override void OnModelCreating(ModelBuilder modelBuilder)
            {
                modelBuilder.Entity<Address13157>().OwnsOne(x => x.Turnovers);
            }
        }

        private class Partner13157
        {
            public int Id { get; set; }
            public ICollection<Address13157> Addresses { get; set; }
        }

        private class Address13157
        {
            public int Id { get; set; }
            public AddressTurnovers13157 Turnovers { get; set; }
        }

        private class AddressTurnovers13157
        {
            public int AmountIn { get; set; }
        }

        #endregion

        #region Bug13346

        [ConditionalFact]
        public virtual void ToQuery_can_define_in_own_terms_using_FromSql()
        {
            using (CreateDatabase13346())
            {
                using var context = new MyContext13346(_options);
                var query = context.Set<OrderSummary13346>().ToList();

                Assert.Equal(4, query.Count);

                AssertSql(
                    "SELECT o.Amount From Orders AS o");
            }
        }

        private SqlServerTestStore CreateDatabase13346()
        {
            return CreateTestStore(
                () => new MyContext13346(_options),
                context =>
                {
                    context.AddRange(
                        new Order13346 { Amount = 1 },
                        new Order13346 { Amount = 2 },
                        new Order13346 { Amount = 3 },
                        new Order13346 { Amount = 4 }
                    );

                    context.SaveChanges();
                    ClearLog();
                });
        }

        private class MyContext13346 : DbContext
        {
            public virtual DbSet<Order13346> Orders { get; set; }

            public MyContext13346(DbContextOptions options)
                : base(options)
            {
            }

            protected override void OnModelCreating(ModelBuilder modelBuilder)
            {
                modelBuilder.Entity<OrderSummary13346>()
                    .HasNoKey()
                    .ToSqlQuery("SELECT o.Amount From Orders AS o");
            }
        }

        private class Order13346
        {
            public int Id { get; set; }
            public int Amount { get; set; }
        }

        private class OrderSummary13346
        {
            public int Amount { get; set; }
        }

        #endregion

        #region Bug13079

        [ConditionalFact]
        public virtual void Multilevel_owned_entities_determine_correct_nullability()
        {
            using (CreateDatabase13079())
            {
                using var context = new MyContext13079(_options);
                context.Add(new BaseEntity13079());
                context.SaveChanges();

                AssertSql(
                    @"@p0='BaseEntity13079' (Nullable = false) (Size = 4000)

SET NOCOUNT ON;
INSERT INTO [BaseEntities] ([Discriminator])
VALUES (@p0);
SELECT [Id]
FROM [BaseEntities]
WHERE @@ROWCOUNT = 1 AND [Id] = scope_identity();");
            }
        }

        private SqlServerTestStore CreateDatabase13079()
        {
            return CreateTestStore(
                () => new MyContext13079(_options),
                context => ClearLog());
        }

        private class MyContext13079 : DbContext
        {
            public virtual DbSet<BaseEntity13079> BaseEntities { get; set; }

            public MyContext13079(DbContextOptions options)
                : base(options)
            {
            }

            protected override void OnModelCreating(ModelBuilder modelBuilder)
            {
                modelBuilder.Entity<DerivedEntity13079>().OwnsOne(e => e.Data, b => b.OwnsOne(e => e.SubData));
            }
        }

        private class BaseEntity13079
        {
            public int Id { get; set; }
        }

        private class DerivedEntity13079 : BaseEntity13079
        {
            public int Property { get; set; }
            public OwnedData13079 Data { get; set; }
        }

        private class OwnedData13079
        {
            public int Property { get; set; }
            public OwnedSubData13079 SubData { get; set; }
        }

        private class OwnedSubData13079
        {
            public int Property { get; set; }
        }

        #endregion

        #region Bug13587

        [ConditionalFact]
        public virtual void Type_casting_inside_sum()
        {
            using (CreateDatabase13587())
            {
                using var context = new MyContext13587(_options);
                var result = context.InventoryPools.Sum(p => (decimal)p.Quantity);

                AssertSql(
                    @"SELECT COALESCE(SUM(CAST([i].[Quantity] AS decimal(18,2))), 0.0)
FROM [InventoryPools] AS [i]");
            }
        }

        private SqlServerTestStore CreateDatabase13587()
        {
            return CreateTestStore(
                () => new MyContext13587(_options),
                context =>
                {
                    context.InventoryPools.Add(
                        new InventoryPool13587 { Quantity = 2 });

                    context.SaveChanges();

                    ClearLog();
                });
        }

        private class MyContext13587 : DbContext
        {
            public virtual DbSet<InventoryPool13587> InventoryPools { get; set; }

            public MyContext13587(DbContextOptions options)
                : base(options)
            {
            }
        }

        private class InventoryPool13587
        {
            public int Id { get; set; }
            public double Quantity { get; set; }
        }

        #endregion

        #region Bug12518

        [ConditionalFact]
        public virtual void Projecting_entity_with_value_converter_and_include_works()
        {
            using (CreateDatabase12518())
            {
                using var context = new MyContext12518(_options);
                var result = context.Parents.Include(p => p.Child).OrderBy(e => e.Id).FirstOrDefault();

                AssertSql(
                    @"SELECT TOP(1) [p].[Id], [p].[ChildId], [c].[Id], [c].[ParentId], [c].[ULongRowVersion]
FROM [Parents] AS [p]
LEFT JOIN [Children] AS [c] ON [p].[ChildId] = [c].[Id]
ORDER BY [p].[Id]");
            }
        }

        [ConditionalFact(Skip = "Issue #22256")]
        public virtual void Projecting_column_with_value_converter_of_ulong_byte_array()
        {
            using (CreateDatabase12518())
            {
                using var context = new MyContext12518(_options);
                var result = context.Parents.OrderBy(e => e.Id).Select(p => (ulong?)p.Child.ULongRowVersion).FirstOrDefault();

                AssertSql(
                    @"SELECT TOP(1) [p].[Id], [p].[ChildId], [c].[Id], [c].[ParentId], [c].[ULongRowVersion]
FROM [Parents] AS [p]
LEFT JOIN [Children] AS [c] ON [p].[ChildId] = [c].[Id]
ORDER BY [p].[Id]");
            }
        }

        private SqlServerTestStore CreateDatabase12518()
        {
            return CreateTestStore(
                () => new MyContext12518(_options),
                context =>
                {
                    context.Parents.Add(new Parent12518());
                    context.SaveChanges();

                    ClearLog();
                });
        }

        private class MyContext12518 : DbContext
        {
            public virtual DbSet<Parent12518> Parents { get; set; }
            public virtual DbSet<Child12518> Children { get; set; }

            public MyContext12518(DbContextOptions options)
                : base(options)
            {
            }

            protected override void OnModelCreating(ModelBuilder modelBuilder)
            {
                var child = modelBuilder.Entity<Child12518>();
                child.HasOne(_ => _.Parent)
                    .WithOne(_ => _.Child)
                    .HasForeignKey<Parent12518>(_ => _.ChildId);
                child.Property(x => x.ULongRowVersion)
                    .HasConversion(new NumberToBytesConverter<ulong>())
                    .IsRowVersion()
                    .IsRequired()
                    .HasColumnType("RowVersion");

                modelBuilder.Entity<Parent12518>();
            }
        }

        private class Parent12518
        {
            public Guid Id { get; set; } = Guid.NewGuid();
            public Guid? ChildId { get; set; }
            public Child12518 Child { get; set; }
        }

        private class Child12518
        {
            public Guid Id { get; set; } = Guid.NewGuid();
            public ulong ULongRowVersion { get; set; }
            public Guid ParentId { get; set; }
            public Parent12518 Parent { get; set; }
        }

        #endregion

        #region Bug12549

        [ConditionalFact]
        public virtual void Union_and_insert_12549()
        {
            using (CreateDatabase12549())
            {
                using var context = new MyContext12549(_options);
                var id1 = 1;
                var id2 = 2;

                var ids1 = context.Set<Table1_12549>()
                    .Where(x => x.Id == id1)
                    .Select(x => x.Id);

                var ids2 = context.Set<Table2_12549>()
                    .Where(x => x.Id == id2)
                    .Select(x => x.Id);

                var results = ids1.Union(ids2).ToList();

                context.AddRange(new Table1_12549(), new Table2_12549(), new Table1_12549(), new Table2_12549());
                context.SaveChanges();
            }
        }

        private SqlServerTestStore CreateDatabase12549()
            => CreateTestStore(() => new MyContext12549(_options), context => { });

        private class MyContext12549 : DbContext
        {
            public DbSet<Table1_12549> Table1 { get; set; }
            public DbSet<Table2_12549> Table2 { get; set; }

            public MyContext12549(DbContextOptions options)
                : base(options)
            {
            }
        }

        private class Table1_12549
        {
            public int Id { get; set; }
        }

        private class Table2_12549
        {
            public int Id { get; set; }
        }

        #endregion

        #region Bug16233

        [ConditionalFact]
        public virtual void Derived_reference_is_skipped_when_base_type()
        {
            using (CreateDatabase16233())
            {
                using var context = new MyContext16233(_options);
                var result = context.Bases.Include(p => ((DerivedType16233)p).Reference).OrderBy(b => b.Id).ToList();

                Assert.Equal(3, result.Count);
                Assert.NotNull(Assert.IsType<DerivedType16233>(result[1]).Reference);
                Assert.Null(Assert.IsType<DerivedType16233>(result[2]).Reference);
                Assert.True(context.Entry(Assert.IsType<DerivedType16233>(result[2])).Reference("Reference").IsLoaded);

                AssertSql(
                    @"SELECT [b].[Id], [b].[Discriminator], [r].[Id], [r].[DerivedTypeId]
FROM [Bases] AS [b]
LEFT JOIN [Reference16233] AS [r] ON [b].[Id] = [r].[DerivedTypeId]
ORDER BY [b].[Id]");
            }
        }

        [ConditionalFact]
        public virtual void Derived_reference_is_skipped_when_base_type_no_tracking()
        {
            using (CreateDatabase16233())
            {
                using var context = new MyContext16233(_options);
                var result = context.Bases.AsNoTracking().Include(p => ((DerivedType16233)p).Reference).OrderBy(b => b.Id).ToList();

                Assert.Equal(3, result.Count);
                Assert.NotNull(Assert.IsType<DerivedType16233>(result[1]).Reference);
                Assert.NotNull(Assert.IsType<DerivedType16233>(result[1]).Reference.DerivedType);
                Assert.Null(Assert.IsType<DerivedType16233>(result[2]).Reference);

                AssertSql(
                    @"SELECT [b].[Id], [b].[Discriminator], [r].[Id], [r].[DerivedTypeId]
FROM [Bases] AS [b]
LEFT JOIN [Reference16233] AS [r] ON [b].[Id] = [r].[DerivedTypeId]
ORDER BY [b].[Id]");
            }
        }

        private SqlServerTestStore CreateDatabase16233()
        {
            return CreateTestStore(
                () => new MyContext16233(_options),
                context =>
                {
                    context.AddRange(
                        new BaseType16233(),
                        new DerivedType16233 { Reference = new Reference16233() },
                        new DerivedType16233());

                    context.SaveChanges();

                    ClearLog();
                });
        }

        private class MyContext16233 : DbContext
        {
            public virtual DbSet<BaseType16233> Bases { get; set; }
            public virtual DbSet<DerivedType16233> Derived { get; set; }

            public MyContext16233(DbContextOptions options)
                : base(options)
            {
            }
        }

        private class BaseType16233
        {
            public int Id { get; set; }
        }

        private class DerivedType16233 : BaseType16233
        {
            public Reference16233 Reference { get; set; }
        }

        private class Reference16233
        {
            public int Id { get; set; }
            public int DerivedTypeId { get; set; }
            public DerivedType16233 DerivedType { get; set; }
        }

        #endregion

        #region Bug15684

        [ConditionalFact]
        public virtual void Projection_failing_with_EnumToStringConverter()
        {
            using (CreateDatabase15684())
            {
                using var context = new MyContext15684(_options);
                var query = from p in context.Products
                            join c in context.Categories on p.CategoryId equals c.Id into grouping
                            from c in grouping.DefaultIfEmpty()
                            select new ProductDto15684
                            {
                                Id = p.Id,
                                Name = p.Name,
                                CategoryName = c == null ? "Other" : c.Name,
                                CategoryStatus = c == null ? CategoryStatus15684.Active : c.Status
                            };
                var result = query.ToList();
                Assert.Equal(2, result.Count);
                AssertSql(
                    @"SELECT [p].[Id], [p].[Name], CASE
    WHEN [c].[Id] IS NULL THEN N'Other'
    ELSE [c].[Name]
END AS [CategoryName], CASE
    WHEN [c].[Id] IS NULL THEN N'Active'
    ELSE [c].[Status]
END AS [CategoryStatus]
FROM [Products] AS [p]
LEFT JOIN [Categories] AS [c] ON [p].[CategoryId] = [c].[Id]");
            }
        }

        private SqlServerTestStore CreateDatabase15684()
            => CreateTestStore(
                () => new MyContext15684(_options),
                context =>
                {
                    context.Products.Add(
                        new Product15684
                        {
                            Name = "Apple",
                            Category = new Category15684 { Name = "Fruit", Status = CategoryStatus15684.Active }
                        });

                    context.Products.Add(new Product15684 { Name = "Bike" });

                    context.SaveChanges();

                    ClearLog();
                });

        private class MyContext15684 : DbContext
        {
            public DbSet<Category15684> Categories { get; set; }
            public DbSet<Product15684> Products { get; set; }

            public MyContext15684(DbContextOptions options)
                : base(options)
            {
            }

            protected override void OnModelCreating(ModelBuilder modelBuilder)
            {
                modelBuilder
                    .Entity<Category15684>()
                    .Property(e => e.Status)
                    .HasConversion(new EnumToStringConverter<CategoryStatus15684>());
            }
        }

        private class Product15684
        {
            [Key]
            public int Id { get; set; }

            [Required]
            public string Name { get; set; }

            public int? CategoryId { get; set; }

            public Category15684 Category { get; set; }
        }

        private class Category15684
        {
            [Key]
            public int Id { get; set; }

            [Required]
            public string Name { get; set; }

            public CategoryStatus15684 Status { get; set; }
        }

        private class ProductDto15684
        {
            public string CategoryName { get; set; }
            public CategoryStatus15684 CategoryStatus { get; set; }
            public int Id { get; set; }
            public string Name { get; set; }
        }

        private enum CategoryStatus15684
        {
            Active = 0,
            Removed = 1
        }

        #endregion

        #region Bug15204

        private MemberInfo GetMemberInfo(Type type, string name)
        {
            return type.GetProperty(name);
        }

        [ConditionalFact]
        public virtual void Null_check_removal_applied_recursively()
        {
            using (CreateDatabase15204())
            {
                var userParam = Expression.Parameter(typeof(TBuilding15204), "s");
                var builderProperty = Expression.MakeMemberAccess(userParam, GetMemberInfo(typeof(TBuilding15204), "Builder"));
                var cityProperty = Expression.MakeMemberAccess(builderProperty, GetMemberInfo(typeof(TBuilder15204), "City"));
                var nameProperty = Expression.MakeMemberAccess(cityProperty, GetMemberInfo(typeof(TCity15204), "Name"));

                //{s => (IIF((IIF((s.Builder == null), null, s.Builder.City) == null), null, s.Builder.City.Name) == "Leeds")}
                var selection = Expression.Lambda<Func<TBuilding15204, bool>>(
                    Expression.Equal(
                        Expression.Condition(
                            Expression.Equal(
                                Expression.Condition(
                                    Expression.Equal(
                                        builderProperty,
                                        Expression.Constant(null, typeof(TBuilder15204))),
                                    Expression.Constant(null, typeof(TCity15204)),
                                    cityProperty),
                                Expression.Constant(null, typeof(TCity15204))),
                            Expression.Constant(null, typeof(string)),
                            nameProperty),
                        Expression.Constant("Leeds", typeof(string))),
                    userParam);

                using var context = new MyContext15204(_options);
                var query = context.BuildingSet
                    .Where(selection)
                    .Include(a => a.Builder).ThenInclude(a => a.City)
                    .Include(a => a.Mandator).ToList();

                Assert.True(query.Count == 1);
                Assert.True(query.First().Builder.City.Name == "Leeds");
                Assert.True(query.First().LongName == "Two L2");

                AssertSql(
                    @"SELECT [b].[Id], [b].[BuilderId], [b].[Identity], [b].[LongName], [b].[MandatorId], [b0].[Id], [b0].[CityId], [b0].[Name], [c].[Id], [c].[Name], [m].[Id], [m].[Identity], [m].[Name]
FROM [BuildingSet] AS [b]
INNER JOIN [Builder] AS [b0] ON [b].[BuilderId] = [b0].[Id]
INNER JOIN [City] AS [c] ON [b0].[CityId] = [c].[Id]
INNER JOIN [MandatorSet] AS [m] ON [b].[MandatorId] = [m].[Id]
WHERE [c].[Name] = N'Leeds'");
            }
        }

        private SqlServerTestStore CreateDatabase15204()
            => CreateTestStore(
                () => new MyContext15204(_options),
                context =>
                {
                    var london = new TCity15204 { Name = "London" };
                    var sam = new TBuilder15204 { Name = "Sam", City = london };

                    context.MandatorSet.Add(
                        new TMandator15204
                        {
                            Identity = Guid.NewGuid(),
                            Name = "One",
                            Buildings = new List<TBuilding15204>
                            {
                                new TBuilding15204
                                {
                                    Identity = Guid.NewGuid(),
                                    LongName = "One L1",
                                    Builder = sam
                                },
                                new TBuilding15204
                                {
                                    Identity = Guid.NewGuid(),
                                    LongName = "One L2",
                                    Builder = sam
                                }
                            }
                        });
                    context.MandatorSet.Add(
                        new TMandator15204
                        {
                            Identity = Guid.NewGuid(),
                            Name = "Two",
                            Buildings = new List<TBuilding15204>
                            {
                                new TBuilding15204
                                {
                                    Identity = Guid.NewGuid(),
                                    LongName = "Two L1",
                                    Builder = new TBuilder15204 { Name = "John", City = london }
                                },
                                new TBuilding15204
                                {
                                    Identity = Guid.NewGuid(),
                                    LongName = "Two L2",
                                    Builder = new TBuilder15204 { Name = "Mark", City = new TCity15204 { Name = "Leeds" } }
                                }
                            }
                        });

                    context.SaveChanges();

                    ClearLog();
                });

        private class MyContext15204 : DbContext
        {
            public DbSet<TMandator15204> MandatorSet { get; set; }
            public DbSet<TBuilding15204> BuildingSet { get; set; }
            public DbSet<TBuilder15204> Builder { get; set; }
            public DbSet<TCity15204> City { get; set; }

            public MyContext15204(DbContextOptions options)
                : base(options)
            {
                ChangeTracker.QueryTrackingBehavior = QueryTrackingBehavior.NoTracking;
                ChangeTracker.AutoDetectChangesEnabled = false;
            }
        }

        private class TBuilding15204
        {
            public int Id { get; set; }
            public Guid Identity { get; set; }
            public string LongName { get; set; }
            public int BuilderId { get; set; }
            public TBuilder15204 Builder { get; set; }
            public TMandator15204 Mandator { get; set; }
            public int MandatorId { get; set; }
        }

        private class TBuilder15204
        {
            public int Id { get; set; }
            public string Name { get; set; }
            public int CityId { get; set; }
            public TCity15204 City { get; set; }
        }

        private class TCity15204
        {
            public int Id { get; set; }
            public string Name { get; set; }
        }

        private class TMandator15204
        {
            public int Id { get; set; }
            public Guid Identity { get; set; }
            public string Name { get; set; }
            public virtual ICollection<TBuilding15204> Buildings { get; set; }
        }

        #endregion

        #region Bug15518

        [ConditionalTheory]
        [InlineData(false)]
        [InlineData(true)]
        public virtual void Nested_queries_does_not_cause_concurrency_exception_sync(bool tracking)
        {
            using (CreateDatabase15518())
            {
                using var context = new MyContext15518(_options);
                var query = context.Repos.OrderBy(r => r.Id).Where(r => r.Id > 0);
                query = tracking ? query.AsTracking() : query.AsNoTracking();

                foreach (var a in query)
                {
                    foreach (var b in query)
                    {
                    }
                }
            }
        }

        [ConditionalTheory]
        [InlineData(false)]
        [InlineData(true)]
        public virtual async Task Nested_queries_does_not_cause_concurrency_exception_async(bool tracking)
        {
            using (CreateDatabase15518())
            {
                using var context = new MyContext15518(_options);
                var query = context.Repos.OrderBy(r => r.Id).Where(r => r.Id > 0);
                query = tracking ? query.AsTracking() : query.AsNoTracking();

                await foreach (var a in query.AsAsyncEnumerable())
                {
                    await foreach (var b in query.AsAsyncEnumerable())
                    {
                    }
                }
            }
        }

        private SqlServerTestStore CreateDatabase15518()
            => CreateTestStore(
                () => new MyContext15518(_options),
                context =>
                {
                    context.AddRange(
                        new Repo15518 { Name = "London" },
                        new Repo15518 { Name = "New York" });

                    context.SaveChanges();

                    ClearLog();
                });

        private class MyContext15518 : DbContext
        {
            public DbSet<Repo15518> Repos { get; set; }

            public MyContext15518(DbContextOptions options)
                : base(options)
            {
            }
        }

        private class Repo15518
        {
            public int Id { get; set; }
            public string Name { get; set; }
        }

        #endregion

        #region Bug8864

        [ConditionalFact]
        public virtual void Select_nested_projection()
        {
            using (CreateDatabase8864())
            {
                using var context = new MyContext8864(_options);
                var customers = context.Customers
                    .Select(c => new { Customer = c, CustomerAgain = Get(context, c.Id) })
                    .ToList();

                Assert.Equal(2, customers.Count);

                foreach (var customer in customers)
                {
                    Assert.Same(customer.Customer, customer.CustomerAgain);
                }
            }
        }

        private static Customer8864 Get(MyContext8864 context, int id)
            => context.Customers.Single(c => c.Id == id);

        private SqlServerTestStore CreateDatabase8864()
            => CreateTestStore(
                () => new MyContext8864(_options),
                context =>
                {
                    context.AddRange(
                        new Customer8864 { Name = "Alan" },
                        new Customer8864 { Name = "Elon" });

                    context.SaveChanges();

                    ClearLog();
                });

        private class MyContext8864 : DbContext
        {
            public DbSet<Customer8864> Customers { get; set; }

            public MyContext8864(DbContextOptions options)
                : base(options)
            {
            }
        }

        private class Customer8864
        {
            public int Id { get; set; }
            public string Name { get; set; }
        }

        #endregion

        #region Bug7983

        [ConditionalFact]
        public virtual void New_instances_in_projection_are_not_shared_across_results()
        {
            using (CreateDatabase7983())
            {
                using var context = new MyContext7983(_options);
                var list = context.Posts.Select(p => new PostDTO7983().From(p)).ToList();

                Assert.Equal(3, list.Count);
                Assert.Equal(new[] { "First", "Second", "Third" }, list.Select(dto => dto.Title));

                AssertSql(
                    @"SELECT [p].[Id], [p].[BlogId], [p].[Title]
FROM [Posts] AS [p]");
            }
        }

        private SqlServerTestStore CreateDatabase7983()
            => CreateTestStore(
                () => new MyContext7983(_options),
                context =>
                {
                    context.Add(
                        new Blog7983
                        {
                            Posts = new List<Post7983>
                            {
                                new Post7983 { Title = "First" },
                                new Post7983 { Title = "Second" },
                                new Post7983 { Title = "Third" }
                            }
                        });

                    context.SaveChanges();

                    ClearLog();
                });

        private class MyContext7983 : DbContext
        {
            public DbSet<Blog7983> Blogs { get; set; }
            public DbSet<Post7983> Posts { get; set; }

            public MyContext7983(DbContextOptions options)
                : base(options)
            {
            }
        }

        private class Blog7983
        {
            public int Id { get; set; }
            public string Title { get; set; }

            public ICollection<Post7983> Posts { get; set; }
        }

        private class Post7983
        {
            public int Id { get; set; }
            public string Title { get; set; }

            public int? BlogId { get; set; }
            public Blog7983 Blog { get; set; }
        }

        private class PostDTO7983
        {
            public string Title { get; set; }

            public PostDTO7983 From(Post7983 post)
            {
                Title = post.Title;
                return this;
            }
        }

        #endregion

        #region Bug17253

        [ConditionalFact]
        public virtual void Self_reference_in_query_filter_works()
        {
            using (CreateDatabase17253())
            {
                using var context = new MyContext17253(_options);
                var query = context.EntitiesWithQueryFilterSelfReference.Where(e => e.Name != "Foo");
                var result = query.ToList();

                AssertSql(
                    @"SELECT [e].[Id], [e].[Name]
FROM [EntitiesWithQueryFilterSelfReference] AS [e]
WHERE EXISTS (
    SELECT 1
    FROM [EntitiesWithQueryFilterSelfReference] AS [e0]) AND (([e].[Name] <> N'Foo') OR [e].[Name] IS NULL)");
            }
        }

        [ConditionalFact]
        public virtual void Self_reference_in_query_filter_works_when_nested()
        {
            using (CreateDatabase17253())
            {
                using var context = new MyContext17253(_options);
                var query = context.EntitiesReferencingEntityWithQueryFilterSelfReference.Where(e => e.Name != "Foo");
                var result = query.ToList();

                AssertSql(
                    @"SELECT [e].[Id], [e].[Name]
FROM [EntitiesReferencingEntityWithQueryFilterSelfReference] AS [e]
WHERE EXISTS (
    SELECT 1
    FROM [EntitiesWithQueryFilterSelfReference] AS [e0]
    WHERE EXISTS (
        SELECT 1
        FROM [EntitiesWithQueryFilterSelfReference] AS [e1])) AND (([e].[Name] <> N'Foo') OR [e].[Name] IS NULL)");
            }
        }

        private class MyContext17253 : DbContext
        {
            public DbSet<EntityWithQueryFilterSelfReference> EntitiesWithQueryFilterSelfReference { get; set; }

            public DbSet<EntityReferencingEntityWithQueryFilterSelfReference> EntitiesReferencingEntityWithQueryFilterSelfReference
            {
                get;
                set;
            }

            public DbSet<EntityWithQueryFilterCycle1> EntitiesWithQueryFilterCycle1 { get; set; }
            public DbSet<EntityWithQueryFilterCycle2> EntitiesWithQueryFilterCycle2 { get; set; }
            public DbSet<EntityWithQueryFilterCycle3> EntitiesWithQueryFilterCycle3 { get; set; }

            public MyContext17253(DbContextOptions options)
                : base(options)
            {
            }

            protected override void OnModelCreating(ModelBuilder modelBuilder)
            {
                modelBuilder.Entity<EntityWithQueryFilterSelfReference>().HasQueryFilter(e => EntitiesWithQueryFilterSelfReference.Any());
                modelBuilder.Entity<EntityReferencingEntityWithQueryFilterSelfReference>()
                    .HasQueryFilter(e => Set<EntityWithQueryFilterSelfReference>().Any());

                modelBuilder.Entity<EntityWithQueryFilterCycle1>().HasQueryFilter(e => EntitiesWithQueryFilterCycle2.Any());
                modelBuilder.Entity<EntityWithQueryFilterCycle2>().HasQueryFilter(e => Set<EntityWithQueryFilterCycle3>().Any());
                modelBuilder.Entity<EntityWithQueryFilterCycle3>().HasQueryFilter(e => EntitiesWithQueryFilterCycle1.Any());
            }
        }

        private SqlServerTestStore CreateDatabase17253()
            => CreateTestStore(
                () => new MyContext17253(_options),
                context =>
                {
                    context.EntitiesWithQueryFilterSelfReference.Add(
                        new EntityWithQueryFilterSelfReference { Name = "EntityWithQueryFilterSelfReference" });
                    context.EntitiesReferencingEntityWithQueryFilterSelfReference.Add(
                        new EntityReferencingEntityWithQueryFilterSelfReference
                        {
                            Name = "EntityReferencingEntityWithQueryFilterSelfReference"
                        });

                    context.EntitiesWithQueryFilterCycle1.Add(new EntityWithQueryFilterCycle1 { Name = "EntityWithQueryFilterCycle1_1" });
                    context.EntitiesWithQueryFilterCycle2.Add(new EntityWithQueryFilterCycle2 { Name = "EntityWithQueryFilterCycle2_1" });
                    context.EntitiesWithQueryFilterCycle3.Add(new EntityWithQueryFilterCycle3 { Name = "EntityWithQueryFilterCycle3_1" });

                    context.SaveChanges();

                    ClearLog();
                });

        private class EntityWithQueryFilterSelfReference
        {
            public int Id { get; set; }
            public string Name { get; set; }
        }

        private class EntityReferencingEntityWithQueryFilterSelfReference
        {
            public int Id { get; set; }
            public string Name { get; set; }
        }

        private class EntityWithQueryFilterCycle1
        {
            public int Id { get; set; }
            public string Name { get; set; }
        }

        private class EntityWithQueryFilterCycle2
        {
            public int Id { get; set; }
            public string Name { get; set; }
        }

        private class EntityWithQueryFilterCycle3
        {
            public int Id { get; set; }
            public string Name { get; set; }
        }

        #endregion

        #region Bug17276_17099_16759

        [ConditionalFact]
        public virtual void Expression_tree_constructed_via_interface_works_17276()
        {
            using (CreateDatabase17276())
            {
                using var context = new MyContext17276(_options);
                var query = List17276(context.RemovableEntities);

                AssertSql(
                    @"SELECT [r].[Id], [r].[IsRemoved], [r].[Removed], [r].[RemovedByUser], [r].[OwnedEntity_OwnedValue]
FROM [RemovableEntities] AS [r]
WHERE [r].[IsRemoved] <> CAST(1 AS bit)");
            }
        }

        [ConditionalFact]
        public virtual void Expression_tree_constructed_via_interface_for_navigation_works_17099()
        {
            using (CreateDatabase17276())
            {
                using var context = new MyContext17276(_options);
                var query = context.Parents
                    .Where(p => EF.Property<bool>(EF.Property<IRemovable17276>(p, "RemovableEntity"), "IsRemoved"))
                    .ToList();

                AssertSql(
                    @"SELECT [p].[Id], [p].[RemovableEntityId]
FROM [Parents] AS [p]
LEFT JOIN [RemovableEntities] AS [r] ON [p].[RemovableEntityId] = [r].[Id]
WHERE [r].[IsRemoved] = CAST(1 AS bit)");
            }
        }

        [ConditionalFact]
        public virtual void Expression_tree_constructed_via_interface_for_owned_navigation_works_17505()
        {
            using (CreateDatabase17276())
            {
                using var context = new MyContext17276(_options);
                var query = context.RemovableEntities
                    .Where(p => EF.Property<string>(EF.Property<IOwned>(p, "OwnedEntity"), "OwnedValue") == "Abc")
                    .ToList();

                AssertSql(
                    @"SELECT [r].[Id], [r].[IsRemoved], [r].[Removed], [r].[RemovedByUser], [r].[OwnedEntity_OwnedValue]
FROM [RemovableEntities] AS [r]
WHERE [r].[OwnedEntity_OwnedValue] = N'Abc'");
            }
        }

        [ConditionalFact]
        public virtual void Expression_tree_constructed_via_interface_works_16759()
        {
            using (CreateDatabase17276())
            {
                using var context = new MyContext17276(_options);
                var specification = new Specification17276<Parent17276>(1);
                var entities = context.Set<Parent17276>().Where(specification.Criteria).ToList();

                AssertSql(
                    @"@__id_0='1'

SELECT [p].[Id], [p].[RemovableEntityId]
FROM [Parents] AS [p]
WHERE [p].[Id] = @__id_0");
            }
        }

        private class MyContext17276 : DbContext
        {
            public DbSet<RemovableEntity17276> RemovableEntities { get; set; }
            public DbSet<Parent17276> Parents { get; set; }

            public MyContext17276(DbContextOptions options)
                : base(options)
            {
            }

            protected override void OnModelCreating(ModelBuilder modelBuilder)
            {
            }
        }

        private SqlServerTestStore CreateDatabase17276()
            => CreateTestStore(
                () => new MyContext17276(_options),
                context =>
                {
                    context.SaveChanges();

                    ClearLog();
                });

        private static List<T> List17276<T>(IQueryable<T> query)
            where T : IRemovable17276
        {
            return query.Where(x => !x.IsRemoved).ToList();
        }

        private interface IRemovable17276
        {
            bool IsRemoved { get; set; }

            string RemovedByUser { get; set; }

            DateTime? Removed { get; set; }
        }

        private class RemovableEntity17276 : IRemovable17276
        {
            public int Id { get; set; }
            public bool IsRemoved { get; set; }
            public string RemovedByUser { get; set; }
            public DateTime? Removed { get; set; }
            public OwnedEntity OwnedEntity { get; set; }
        }

        private class Parent17276 : IHasId17276<int>
        {
            public int Id { get; set; }
            public RemovableEntity17276 RemovableEntity { get; set; }
        }

        [Owned]
        private class OwnedEntity : IOwned
        {
            public string OwnedValue { get; set; }
        }

        private interface IHasId17276<out T>
        {
            T Id { get; }
        }

        private interface IOwned
        {
            string OwnedValue { get; }
        }

        private class Specification17276<T>
            where T : IHasId17276<int>
        {
            public Expression<Func<T, bool>> Criteria { get; }

            public Specification17276(int id)
            {
                Criteria = t => t.Id == id;
            }
        }

        #endregion

        #region Bug6864

        [ConditionalFact]
        public virtual void Implicit_cast_6864()
        {
            using (CreateDatabase6864())
            {
                using var context = new MyContext6864(_options);
                // Verify no client eval
                var query = context.Foos.Where(f => f.String == new Bar6864(1337)).ToList();

                AssertSql(
                    @"SELECT [f].[Id], [f].[String]
FROM [Foos] AS [f]
WHERE [f].[String] = N'1337'");
            }
        }

        [ConditionalFact]
        public virtual void Access_property_of_closure_6864()
        {
            using (CreateDatabase6864())
            {
                using var context = new MyContext6864(_options);
                // Verify no client eval
                var bar = new Bar6864(1337);
                var query = context.Foos.Where(f => f.String == bar.Value).ToList();

                AssertSql(
                    @"@__bar_Value_0='1337' (Size = 4000)

SELECT [f].[Id], [f].[String]
FROM [Foos] AS [f]
WHERE [f].[String] = @__bar_Value_0");
            }
        }

        [ConditionalFact]
        public virtual void Call_method_on_closure_6864()
        {
            using (CreateDatabase6864())
            {
                using var context = new MyContext6864(_options);
                // Verify no client eval
                var bar = new Bar6864(1337);
                var query = context.Foos.Where(f => f.String == bar.ToString()).ToList();

                AssertSql(
                    @"@__ToString_0='1337' (Size = 4000)

SELECT [f].[Id], [f].[String]
FROM [Foos] AS [f]
WHERE [f].[String] = @__ToString_0");
            }
        }

        [ConditionalFact]
        public virtual void Implicitly_cast_closure_6864()
        {
            using (CreateDatabase6864())
            {
                using var context = new MyContext6864(_options);
                // Verify no client eval
                var bar = new Bar6864(1337);
                var query = context.Foos.Where(f => f.String == bar).ToList();

                AssertSql(
                    @"@__p_0='1337' (Size = 4000)

SELECT [f].[Id], [f].[String]
FROM [Foos] AS [f]
WHERE [f].[String] = @__p_0");
            }
        }

        [ConditionalFact]
        public virtual void Implicitly_cast_return_value_6864()
        {
            using (CreateDatabase6864())
            {
                using var context = new MyContext6864(_options);
                // Verify no client eval
                var query = context.Foos.Where(f => f.String == new Bar6864(1337).Clone()).ToList();

                AssertSql(
                    @"SELECT [f].[Id], [f].[String]
FROM [Foos] AS [f]
WHERE [f].[String] = N'1337'");
            }
        }

        private class MyContext6864 : DbContext
        {
            public DbSet<FooEntity6864> Foos { get; set; }

            public MyContext6864(DbContextOptions options)
                : base(options)
            {
            }
        }

        private SqlServerTestStore CreateDatabase6864()
            => CreateTestStore(
                () => new MyContext6864(_options),
                context =>
                {
                    context.SaveChanges();

                    ClearLog();
                });

        private class FooEntity6864
        {
            public int Id { get; set; }
            public string String { get; set; }
        }

        private class Bar6864
        {
            private readonly int _value;

            public Bar6864(int value)
            {
                _value = value;
            }

            public string Value
                => _value.ToString();

            public override string ToString()
                => Value;

            public static implicit operator string(Bar6864 bar)
                => bar.Value;

            public Bar6864 Clone()
                => new Bar6864(_value);
        }

        #endregion

        #region Bug9582

        [ConditionalFact]
        public virtual void Setting_IsUnicode_generates_unicode_literal_in_SQL()
        {
            using (CreateDatabase9582())
            {
                using var context = new MyContext9582(_options);
                // Verify SQL
                var query = context.Set<TipoServicio9582>().Where(xx => xx.Nombre.Contains("lla")).ToList();

                AssertSql(
                    @"SELECT [t].[Id], [t].[Nombre]
FROM [TipoServicio9582] AS [t]
WHERE [t].[Nombre] LIKE '%lla%'");
            }
        }

        private class MyContext9582 : DbContext
        {
            public MyContext9582(DbContextOptions options)
                : base(options)
            {
            }

            protected override void OnModelCreating(ModelBuilder modelBuilder)
            {
                modelBuilder.Entity<TipoServicio9582>(
                    builder =>
                    {
                        builder.HasKey(ts => ts.Id);

                        builder.Property(ts => ts.Id).IsRequired();
                        builder.Property(ts => ts.Nombre).IsRequired().HasMaxLength(20);
                    });

                foreach (var property in modelBuilder.Model.GetEntityTypes()
                    .SelectMany(e => e.GetProperties().Where(p => p.ClrType == typeof(string))))
                {
                    property.SetIsUnicode(false);
                }
            }
        }

        private SqlServerTestStore CreateDatabase9582()
            => CreateTestStore(
                () => new MyContext9582(_options),
                context =>
                {
                    context.SaveChanges();

                    ClearLog();
                });

        private class TipoServicio9582
        {
            public int Id { get; set; }
            public string Nombre { get; set; }
        }

        #endregion

        #region Bug7222

        [ConditionalFact]
        public virtual void Inlined_dbcontext_is_not_leaking()
        {
            using (CreateDatabase7222())
            {
                using var context = new MyContext7222(_options);
                var entities = context.Blogs.Select(b => context.ClientMethod(b)).ToList();

                AssertSql(
                    @"SELECT [b].[Id]
FROM [Blogs] AS [b]");
            }
        }

        [ConditionalFact]
        public virtual void Implicit_DbContext_throws_memory_leak()
        {
            using (CreateDatabase7222())
            {
                using var context = new MyContext7222(_options);
                Assert.Throws<InvalidOperationException>(() => context.RunQuery());
            }
        }

        private class MyContext7222 : DbContext
        {
            public DbSet<Blog7222> Blogs { get; set; }

            public MyContext7222()
            {
            }

            public MyContext7222(DbContextOptions options)
                : base(options)
            {
            }

            public void RunQuery()
            {
                Blogs.Select(b => ClientMethod(b)).ToList();
            }

            public int ClientMethod(Blog7222 blog)
                => blog.Id;
        }

        private SqlServerTestStore CreateDatabase7222()
            => CreateTestStore(
                () => new MyContext7222(_options),
                context =>
                {
                    context.SaveChanges();

                    ClearLog();
                });

        private class Blog7222
        {
            public int Id { get; set; }
        }

        #endregion

        #region Bug17644

        [ConditionalFact]
        public virtual async Task Return_type_of_First_is_preserved()
        {
            using (CreateDatabase17644())
            {
                using var context = new MyContext17644(_options);
                var personsToFind = await context.Persons.Where(p => p.Age >= 21)
                    .Select(p => new PersonDetailView17644 { Name = p.Name, Age = p.Age })
                    .FirstAsync<PersonView17644>();

                AssertSql(
                    @"SELECT TOP(1) [p].[Name], [p].[Age]
FROM [Persons] AS [p]
WHERE [p].[Age] >= 21");
            }
        }

        [ConditionalFact]
        public virtual async Task Return_type_of_FirstOrDefault_is_preserved()
        {
            using (CreateDatabase17644())
            {
                using var context = new MyContext17644(_options);
                var personsToFind = await context.Persons.Where(p => p.Age >= 21)
                    .Select(p => new PersonDetailView17644 { Name = p.Name, Age = p.Age })
                    .FirstOrDefaultAsync<PersonView17644>();

                AssertSql(
                    @"SELECT TOP(1) [p].[Name], [p].[Age]
FROM [Persons] AS [p]
WHERE [p].[Age] >= 21");
            }
        }

        [ConditionalFact]
        public virtual async Task Return_type_of_Single_is_preserved()
        {
            using (CreateDatabase17644())
            {
                using var context = new MyContext17644(_options);
                var personsToFind = await context.Persons.Where(p => p.Age >= 21)
                    .Select(p => new PersonDetailView17644 { Name = p.Name, Age = p.Age })
                    .SingleAsync<PersonView17644>();

                AssertSql(
                    @"SELECT TOP(2) [p].[Name], [p].[Age]
FROM [Persons] AS [p]
WHERE [p].[Age] >= 21");
            }
        }

        [ConditionalFact]
        public virtual async Task Return_type_of_SingleOrDefault_is_preserved()
        {
            using (CreateDatabase17644())
            {
                using var context = new MyContext17644(_options);
                var personsToFind = await context.Persons.Where(p => p.Age >= 21)
                    .Select(p => new PersonDetailView17644 { Name = p.Name, Age = p.Age })
                    .SingleOrDefaultAsync<PersonView17644>();

                AssertSql(
                    @"SELECT TOP(2) [p].[Name], [p].[Age]
FROM [Persons] AS [p]
WHERE [p].[Age] >= 21");
            }
        }

        [ConditionalFact]
        public virtual async Task Return_type_of_Last_is_preserved()
        {
            using (CreateDatabase17644())
            {
                using var context = new MyContext17644(_options);
                var personsToFind = await context.Persons.Where(p => p.Age >= 21)
                    .OrderBy(p => p.Id)
                    .Select(p => new PersonDetailView17644 { Name = p.Name, Age = p.Age })
                    .LastAsync<PersonView17644>();

                AssertSql(
                    @"SELECT TOP(1) [p].[Name], [p].[Age]
FROM [Persons] AS [p]
WHERE [p].[Age] >= 21
ORDER BY [p].[Id] DESC");
            }
        }

        [ConditionalFact]
        public virtual async Task Return_type_of_LastOrDefault_is_preserved()
        {
            using (CreateDatabase17644())
            {
                using var context = new MyContext17644(_options);
                var personsToFind = await context.Persons.Where(p => p.Age >= 21)
                    .OrderBy(p => p.Id)
                    .Select(p => new PersonDetailView17644 { Name = p.Name, Age = p.Age })
                    .LastOrDefaultAsync<PersonView17644>();

                AssertSql(
                    @"SELECT TOP(1) [p].[Name], [p].[Age]
FROM [Persons] AS [p]
WHERE [p].[Age] >= 21
ORDER BY [p].[Id] DESC");
            }
        }

        private class MyContext17644 : DbContext
        {
            public DbSet<Person17644> Persons { get; set; }

            public MyContext17644()
            {
            }

            public MyContext17644(DbContextOptions options)
                : base(options)
            {
            }
        }

        private SqlServerTestStore CreateDatabase17644()
            => CreateTestStore(
                () => new MyContext17644(_options),
                context =>
                {
                    var person = new Person17644 { Name = "John Doe", Age = 21 };
                    context.Persons.Add(person);
                    context.SaveChanges();

                    ClearLog();
                });

        private class Person17644
        {
            public int Id { get; set; }
            public string Name { set; get; }
            public int Age { set; get; }
        }

        private class PersonView17644
        {
            public string Name { set; get; }
        }

        private class PersonDetailView17644 : PersonView17644
        {
            public int Age { set; get; }
        }

        #endregion

        #region Bug11023

        [ConditionalFact]
        public virtual async Task Async_correlated_projection_with_first()
        {
            using (CreateDatabase11023())
            {
                using var context = new MyContext11023(_options);
                var query = await context.Entities
                    .Select(e => new { ThingIds = e.Values.First().Things.Select(t => t.Subthing.ThingId).ToList() })
                    .ToListAsync();

                var result = Assert.Single(query);
                Assert.Equal(new[] { 1, 2 }, result.ThingIds);

                AssertSql(
                    @"SELECT [e].[Id], [t0].[ThingId], [t0].[Id], [t0].[Id0]
FROM [Entities] AS [e]
OUTER APPLY (
    SELECT [s].[ThingId], [t].[Id], [s].[Id] AS [Id0]
    FROM [Things] AS [t]
    LEFT JOIN [Subthings] AS [s] ON [t].[Id] = [s].[ThingId]
    WHERE (
        SELECT TOP(1) [v].[Id]
        FROM [Values] AS [v]
        WHERE [e].[Id] = [v].[Entity11023Id]) IS NOT NULL AND (((
        SELECT TOP(1) [v0].[Id]
        FROM [Values] AS [v0]
        WHERE [e].[Id] = [v0].[Entity11023Id]) = [t].[Value11023Id]) OR ((
        SELECT TOP(1) [v0].[Id]
        FROM [Values] AS [v0]
        WHERE [e].[Id] = [v0].[Entity11023Id]) IS NULL AND [t].[Value11023Id] IS NULL))
) AS [t0]
ORDER BY [e].[Id], [t0].[Id], [t0].[Id0]");
            }
        }

        private class MyContext11023 : DbContext
        {
            public DbSet<Entity11023> Entities { get; set; }
            public DbSet<Value11023> Values { get; set; }
            public DbSet<Thing11023> Things { get; set; }
            public DbSet<Subthing11023> Subthings { get; set; }

            public MyContext11023(DbContextOptions options)
                : base(options)
            {
            }
        }

        private SqlServerTestStore CreateDatabase11023()
            => CreateTestStore(
                () => new MyContext11023(_options),
                context =>
                {
                    context.Add(
                        new Entity11023
                        {
                            Values = new List<Value11023>
                            {
                                new Value11023
                                {
                                    Things = new List<Thing11023>
                                    {
                                        new Thing11023 { Subthing = new Subthing11023() },
                                        new Thing11023 { Subthing = new Subthing11023() }
                                    }
                                }
                            }
                        });

                    context.SaveChanges();

                    ClearLog();
                });

        private class Entity11023
        {
            public int Id { get; set; }
            public ICollection<Value11023> Values { get; set; }
        }

        private class Value11023
        {
            public int Id { get; set; }
            public ICollection<Thing11023> Things { get; set; }
        }

        private class Thing11023
        {
            public int Id { get; set; }
            public Subthing11023 Subthing { get; set; }
        }

        private class Subthing11023
        {
            public int Id { get; set; }
            public int ThingId { get; set; }
            public Thing11023 Thing { get; set; }
        }

        #endregion

        #region Issue7973

        [ConditionalFact]
        public virtual void SelectMany_with_collection_selector_having_subquery()
        {
            using (CreateDatabase7973())
            {
                using var context = new MyContext7973(_options);
                var users = (from user in context.Users
                             from organisation in context.Organisations.Where(o => o.OrganisationUsers.Any()).DefaultIfEmpty()
                             select new { UserId = user.Id, OrgId = organisation.Id }).ToList();

                Assert.Equal(2, users.Count);

                AssertSql(
                    @"SELECT [u].[Id] AS [UserId], [t0].[Id] AS [OrgId]
FROM [Users] AS [u]
CROSS JOIN (
    SELECT [t].[Id]
    FROM (
        SELECT NULL AS [empty]
    ) AS [empty]
    LEFT JOIN (
        SELECT [o].[Id]
        FROM [Organisations] AS [o]
        WHERE EXISTS (
            SELECT 1
            FROM [OrganisationUser7973] AS [o0]
            WHERE [o].[Id] = [o0].[OrganisationId])
    ) AS [t] ON 1 = 1
) AS [t0]");
            }
        }

        private class MyContext7973 : DbContext
        {
            public DbSet<User7973> Users { get; set; }
            public DbSet<Organisation7973> Organisations { get; set; }

            public MyContext7973(DbContextOptions options)
                : base(options)
            {
            }

            protected override void OnModelCreating(ModelBuilder modelBuilder)
            {
                modelBuilder.Entity<OrganisationUser7973>().HasKey(ou => new { ou.OrganisationId, ou.UserId });
                modelBuilder.Entity<OrganisationUser7973>().HasOne(ou => ou.Organisation).WithMany(o => o.OrganisationUsers)
                    .HasForeignKey(ou => ou.OrganisationId);
                modelBuilder.Entity<OrganisationUser7973>().HasOne(ou => ou.User).WithMany(u => u.OrganisationUsers)
                    .HasForeignKey(ou => ou.UserId);
            }
        }

        private SqlServerTestStore CreateDatabase7973()
            => CreateTestStore(
                () => new MyContext7973(_options),
                context =>
                {
                    context.AddRange(
                        new OrganisationUser7973 { Organisation = new Organisation7973(), User = new User7973() },
                        new Organisation7973(),
                        new User7973());

                    context.SaveChanges();
                    ClearLog();
                });

        private class User7973
        {
            public int Id { get; set; }
            public List<OrganisationUser7973> OrganisationUsers { get; set; }
        }

        private class Organisation7973
        {
            public int Id { get; set; }
            public List<OrganisationUser7973> OrganisationUsers { get; set; }
        }

        private class OrganisationUser7973
        {
            public int OrganisationId { get; set; }
            public Organisation7973 Organisation { get; set; }

            public int UserId { get; set; }
            public User7973 User { get; set; }
        }

        #endregion

        #region Issue10447

        [ConditionalFact]
        public virtual void Nested_include_queries_do_not_populate_navigation_twice()
        {
            using (CreateDatabase10447())
            {
                using var context = new MyContext10447(_options);
                var query = context.Blogs.Include(b => b.Posts);

                foreach (var blog in query)
                {
                    query.ToList();
                }

                Assert.Collection(
                    query,
                    b => Assert.Equal(3, b.Posts.Count),
                    b => Assert.Equal(2, b.Posts.Count),
                    b => Assert.Single(b.Posts));
            }
        }

        private class MyContext10447 : DbContext
        {
            public DbSet<Blog10447> Blogs { get; set; }

            public MyContext10447(DbContextOptions options)
                : base(options)
            {
            }

            protected override void OnModelCreating(ModelBuilder modelBuilder)
            {
            }
        }

        private SqlServerTestStore CreateDatabase10447()
            => CreateTestStore(
                () => new MyContext10447(_options),
                context =>
                {
                    context.AddRange(
                        new Blog10447
                        {
                            Posts = new List<Post10447>
                            {
                                new Post10447(),
                                new Post10447(),
                                new Post10447()
                            }
                        },
                        new Blog10447 { Posts = new List<Post10447> { new Post10447(), new Post10447() } },
                        new Blog10447 { Posts = new List<Post10447> { new Post10447() } });

                    context.SaveChanges();
                    ClearLog();
                });

        private class Blog10447
        {
            public int Id { get; set; }
            public List<Post10447> Posts { get; set; }
        }

        private class Post10447
        {
            public int Id { get; set; }

            public Blog10447 Blog { get; set; }
        }

        #endregion

        #region Issue12456

        [ConditionalFact]
        public virtual void Let_multiple_references_with_reference_to_outer()
        {
            using (CreateDatabase12456())
            {
                using var context = new MyContext12456(_options);
                var users = (from a in context.Activities
                             let cs = context.CompetitionSeasons
                                 .First(s => s.StartDate <= a.DateTime && a.DateTime < s.EndDate)
                             select new { cs.Id, Points = a.ActivityType.Points.Where(p => p.CompetitionSeason == cs) }).ToList();

                AssertSql(
                    @"SELECT (
    SELECT TOP(1) [c].[Id]
    FROM [CompetitionSeasons] AS [c]
    WHERE ([c].[StartDate] <= [a].[DateTime]) AND ([a].[DateTime] < [c].[EndDate])), [a].[Id], [a0].[Id], [t].[Id], [t].[ActivityTypeId], [t].[CompetitionSeasonId], [t].[Points], [t].[Id0]
FROM [Activities] AS [a]
INNER JOIN [ActivityType12456] AS [a0] ON [a].[ActivityTypeId] = [a0].[Id]
OUTER APPLY (
    SELECT [a1].[Id], [a1].[ActivityTypeId], [a1].[CompetitionSeasonId], [a1].[Points], [c0].[Id] AS [Id0]
    FROM [ActivityTypePoints12456] AS [a1]
    INNER JOIN [CompetitionSeasons] AS [c0] ON [a1].[CompetitionSeasonId] = [c0].[Id]
    WHERE ([c0].[Id] = (
        SELECT TOP(1) [c1].[Id]
        FROM [CompetitionSeasons] AS [c1]
        WHERE ([c1].[StartDate] <= [a].[DateTime]) AND ([a].[DateTime] < [c1].[EndDate]))) AND ([a0].[Id] = [a1].[ActivityTypeId])
) AS [t]
ORDER BY [a].[Id], [a0].[Id], [t].[Id], [t].[Id0]");
            }
        }

        [ConditionalFact]
        public virtual void Let_multiple_references_with_reference_to_outer_2()
        {
            using (CreateDatabase12456())
            {
                using var context = new MyContext12456(_options);
                var users = context.Activities
                    .Select(
                        a => new
                        {
                            Activity = a,
                            CompetitionSeason = context.CompetitionSeasons
                                .First(s => s.StartDate <= a.DateTime && a.DateTime < s.EndDate)
                        })
                    .Select(
                        a => new
                        {
                            a.Activity,
                            CompetitionSeasonId = a.CompetitionSeason.Id,
                            Points = a.Activity.Points
                                ?? a.Activity.ActivityType.Points
                                    .Where(p => p.CompetitionSeason == a.CompetitionSeason)
                                    .Select(p => p.Points).SingleOrDefault()
                        }).ToList();

                AssertSql(
                    @"SELECT [a0].[Id], [a0].[ActivityTypeId], [a0].[DateTime], [a0].[Points], (
    SELECT TOP(1) [c].[Id]
    FROM [CompetitionSeasons] AS [c]
    WHERE ([c].[StartDate] <= [a0].[DateTime]) AND ([a0].[DateTime] < [c].[EndDate])) AS [CompetitionSeasonId], COALESCE([a0].[Points], COALESCE((
    SELECT TOP(1) [a].[Points]
    FROM [ActivityTypePoints12456] AS [a]
    INNER JOIN [CompetitionSeasons] AS [c0] ON [a].[CompetitionSeasonId] = [c0].[Id]
    WHERE ([a1].[Id] = [a].[ActivityTypeId]) AND ([c0].[Id] = (
        SELECT TOP(1) [c1].[Id]
        FROM [CompetitionSeasons] AS [c1]
        WHERE ([c1].[StartDate] <= [a0].[DateTime]) AND ([a0].[DateTime] < [c1].[EndDate])))), 0)) AS [Points]
FROM [Activities] AS [a0]
INNER JOIN [ActivityType12456] AS [a1] ON [a0].[ActivityTypeId] = [a1].[Id]");
            }
        }

        private class MyContext12456 : DbContext
        {
            public DbSet<Activity12456> Activities { get; set; }
            public DbSet<CompetitionSeason12456> CompetitionSeasons { get; set; }

            public MyContext12456(DbContextOptions options)
                : base(options)
            {
            }
        }

        private SqlServerTestStore CreateDatabase12456()
            => CreateTestStore(
                () => new MyContext12456(_options),
                context =>
                {
                    ClearLog();
                });

        private class CompetitionSeason12456
        {
            public int Id { get; set; }
            public DateTime StartDate { get; set; }
            public DateTime EndDate { get; set; }
            public List<ActivityTypePoints12456> ActivityTypePoints { get; set; }
        }

        private class Point12456
        {
            public int Id { get; set; }
            public CompetitionSeason12456 CompetitionSeason { get; set; }
            public int? Points { get; set; }
        }

        private class ActivityType12456
        {
            public int Id { get; set; }
            public List<ActivityTypePoints12456> Points { get; set; }
        }

        private class ActivityTypePoints12456
        {
            public int Id { get; set; }
            public int ActivityTypeId { get; set; }
            public int CompetitionSeasonId { get; set; }
            public int Points { get; set; }

            public ActivityType12456 ActivityType { get; set; }
            public CompetitionSeason12456 CompetitionSeason { get; set; }
        }

        private class Activity12456
        {
            public int Id { get; set; }
            public int ActivityTypeId { get; set; }
            public DateTime DateTime { get; set; }
            public int? Points { get; set; }
            public ActivityType12456 ActivityType { get; set; }
        }

        #endregion

        #region Issue15137

        [ConditionalFact]
        public virtual async Task Max_in_multi_level_nested_subquery()
        {
            using (CreateDatabase15137())
            {
                using var context = new MyContext15137(_options);
                var container = await context.Trades
                    .Select(
                        x => new
                        {
                            x.Id,
                            Assets = x.Assets.AsQueryable()
                                .Select(
                                    y => new
                                    {
                                        y.Id,
                                        Contract = new
                                        {
                                            y.Contract.Id,
                                            Season = new
                                            {
                                                y.Contract.Season.Id,
                                                IsPastTradeDeadline =
                                                    (y.Contract.Season.Games.Max(z => (int?)z.GameNumber) ?? 0) > 10
                                            }
                                        }
                                    })
                                .ToList()
                        })
                    .SingleAsync();

                AssertSql(
                    @"SELECT [t0].[Id], [t1].[Id], [t1].[Id0], [t1].[Id1], [t1].[IsPastTradeDeadline]
FROM (
    SELECT TOP(2) [t].[Id]
    FROM [Trades] AS [t]
) AS [t0]
LEFT JOIN (
    SELECT [d0].[Id], [d1].[Id] AS [Id0], [d2].[Id] AS [Id1], CASE
        WHEN COALESCE((
            SELECT MAX([d].[GameNumber])
            FROM [DbGame] AS [d]
            WHERE [d2].[Id] IS NOT NULL AND ([d2].[Id] = [d].[SeasonId])), 0) > 10 THEN CAST(1 AS bit)
        ELSE CAST(0 AS bit)
    END AS [IsPastTradeDeadline], [d0].[DbTradeId]
    FROM [DbTradeAsset] AS [d0]
    INNER JOIN [DbContract] AS [d1] ON [d0].[ContractId] = [d1].[Id]
    LEFT JOIN [DbSeason] AS [d2] ON [d1].[SeasonId] = [d2].[Id]
) AS [t1] ON [t0].[Id] = [t1].[DbTradeId]
ORDER BY [t0].[Id], [t1].[Id], [t1].[Id0], [t1].[Id1]");
            }
        }

        private class MyContext15137 : DbContext
        {
            public DbSet<DbTrade> Trades { get; set; }

            public MyContext15137(DbContextOptions options)
                : base(options)
            {
            }
        }

        private SqlServerTestStore CreateDatabase15137()
            => CreateTestStore(
                () => new MyContext15137(_options),
                context =>
                {
                    var dbTrade = new DbTrade
                    {
                        Assets = new List<DbTradeAsset>
                        {
                            new DbTradeAsset
                            {
                                Contract = new DbContract
                                {
                                    Season = new DbSeason { Games = new List<DbGame> { new DbGame { GameNumber = 1 } } }
                                }
                            }
                        }
                    };

                    context.Trades.Add(dbTrade);
                    context.SaveChanges();

                    ClearLog();
                });

        private class DbTrade
        {
            public int Id { get; set; }
            public List<DbTradeAsset> Assets { get; set; }
        }

        private class DbTradeAsset
        {
            public int Id { get; set; }
            public int ContractId { get; set; }

            public DbContract Contract { get; set; }
        }

        private class DbContract
        {
            public int Id { get; set; }

            public DbSeason Season { get; set; }
        }

        private class DbSeason
        {
            public int Id { get; set; }

            public List<DbGame> Games { get; set; }
        }

        private class DbGame
        {
            public int Id { get; set; }
            public int GameNumber { get; set; }

            public DbSeason Season { get; set; }
        }

        #endregion

        #region Issue13517

        [ConditionalFact]
        public void Query_filter_with_pk_fk_optimization_bug_13517()
        {
            using var _ = CreateDatabase13517();
            using var context = new BugContext13517(_options);

            context.Entities.Select(
                s =>
                    new BugEntityDto13517
                    {
                        Id = s.Id,
                        RefEntity = s.RefEntity == null
                            ? null
                            : new BugRefEntityDto13517 { Id = s.RefEntity.Id, Public = s.RefEntity.Public },
                        RefEntityId = s.RefEntityId
                    }).Single(p => p.Id == 1);

            AssertSql(
                @"SELECT TOP(2) [e].[Id], CASE
    WHEN [t].[Id] IS NULL THEN CAST(1 AS bit)
    ELSE CAST(0 AS bit)
END, [t].[Id], [t].[Public], [e].[RefEntityId]
FROM [Entities] AS [e]
LEFT JOIN (
    SELECT [r].[Id], [r].[Public]
    FROM [RefEntities] AS [r]
    WHERE [r].[Public] = CAST(1 AS bit)
) AS [t] ON [e].[RefEntityId] = [t].[Id]
WHERE [e].[Id] = 1");
        }

        private SqlServerTestStore CreateDatabase13517()
            => CreateTestStore(
                () => new BugContext13517(_options),
                context =>
                {
                    var refEntity = new BugRefEntity13517 { Public = false };
                    context.RefEntities.Add(refEntity);
                    context.Entities.Add(new BugEntity13517 { RefEntity = refEntity });
                    context.SaveChanges();

                    ClearLog();
                });

        private class BugEntity13517
        {
            public int Id { get; set; }
            public int? RefEntityId { get; set; }
            public BugRefEntity13517 RefEntity { get; set; }
        }

        private class BugRefEntity13517
        {
            public int Id { get; set; }
            public bool Public { get; set; }
        }

        private class BugEntityDto13517
        {
            public int Id { get; set; }
            public int? RefEntityId { get; set; }
            public BugRefEntityDto13517 RefEntity { get; set; }
        }

        private class BugRefEntityDto13517
        {
            public int Id { get; set; }
            public bool Public { get; set; }
        }

        private class BugContext13517 : DbContext
        {
            public DbSet<BugEntity13517> Entities { get; set; }
            public DbSet<BugRefEntity13517> RefEntities { get; set; }

            protected override void OnModelCreating(ModelBuilder modelBuilder)
            {
                modelBuilder.Entity<BugRefEntity13517>().HasQueryFilter(f => f.Public);
            }

            public BugContext13517(DbContextOptions options)
                : base(options)
            {
            }
        }

        #endregion

        #region Issue17794

        [ConditionalFact]
        public void Double_convert_interface_created_expression_tree()
        {
            using var _ = CreateDatabase17794();
            using var context = new BugContext17794(_options);

            var expression = HasAction17794<Offer17794>(OfferActions17794.Accepted);
            var query = context.Offers.Where(expression).Count();

            Assert.Equal(1, query);

            AssertSql(
                @"@__action_0='1'

SELECT COUNT(*)
FROM [Offers] AS [o]
WHERE EXISTS (
    SELECT 1
    FROM [OfferActions] AS [o0]
    WHERE ([o].[Id] = [o0].[OfferId]) AND ([o0].[Action] = @__action_0))");
        }

        private SqlServerTestStore CreateDatabase17794()
            => CreateTestStore(
                () => new BugContext17794(_options),
                context =>
                {
                    context.Add(
                        new Offer17794
                        {
                            Actions = new List<OfferAction17794> { new OfferAction17794 { Action = OfferActions17794.Accepted } }
                        });

                    context.SaveChanges();

                    ClearLog();
                });

        private static Expression<Func<T, bool>> HasAction17794<T>(OfferActions17794 action)
            where T : IOffer17794
        {
            Expression<Func<OfferAction17794, bool>> predicate = oa => oa.Action == action;

            return v => v.Actions.AsQueryable().Any(predicate);
        }

        private interface IOffer17794
        {
            ICollection<OfferAction17794> Actions { get; set; }
        }

        private class Offer17794 : IOffer17794
        {
            public int Id { get; set; }

            public ICollection<OfferAction17794> Actions { get; set; }
        }

        private enum OfferActions17794
        {
            Accepted = 1,
            Declined = 2
        }

        private class OfferAction17794
        {
            public int Id { get; set; }

            [Required]
            public Offer17794 Offer { get; set; }

            public int OfferId { get; set; }

            [Required]
            public OfferActions17794 Action { get; set; }
        }

        private class BugContext17794 : DbContext
        {
            public DbSet<Offer17794> Offers { get; set; }
            public DbSet<OfferAction17794> OfferActions { get; set; }

            protected override void OnModelCreating(ModelBuilder modelBuilder)
            {
            }

            public BugContext17794(DbContextOptions options)
                : base(options)
            {
            }
        }

        #endregion

        #region Issue18087

        [ConditionalFact]
        public void Cast_to_implemented_interface_is_removed_from_expression_tree()
        {
            using var _ = CreateDatabase18087();
            using var context = new BugContext18087(_options);

            var queryBase = (IQueryable)context.MockEntities;
            var id = 1;
            var query = queryBase.Cast<IDomainEntity>().FirstOrDefault(x => x.Id == id);

            Assert.Equal(1, query.Id);

            AssertSql(
                @"@__id_0='1'

SELECT TOP(1) [m].[Id], [m].[Name], [m].[NavigationEntityId]
FROM [MockEntities] AS [m]
WHERE [m].[Id] = @__id_0");
        }

        [ConditionalFact]
        public void Cast_to_object_is_removed_from_expression_tree()
        {
            using var _ = CreateDatabase18087();
            using var context = new BugContext18087(_options);

            var queryBase = (IQueryable)context.MockEntities;
            var query = queryBase.Cast<object>().Count();

            Assert.Equal(3, query);

            AssertSql(
                @"SELECT COUNT(*)
FROM [MockEntities] AS [m]");
        }

        [ConditionalFact]
        public void Cast_to_non_implemented_interface_is_not_removed_from_expression_tree()
        {
            using var _ = CreateDatabase18087();
            using var context = new BugContext18087(_options);

            var queryBase = (IQueryable)context.MockEntities;
            var id = 1;

            var message = Assert.Throws<InvalidOperationException>(
                () => queryBase.Cast<IDummyEntity>().FirstOrDefault(x => x.Id == id)).Message;

            Assert.Equal(
                CoreStrings.TranslationFailed(
                    @"DbSet<MockEntity>()    .Cast<IDummyEntity>()    .Where(e => e.Id == __id_0)"),
                message.Replace("\r", "").Replace("\n", ""));
        }

        private SqlServerTestStore CreateDatabase18087()
            => CreateTestStore(
                () => new BugContext18087(_options),
                context =>
                {
                    context.AddRange(
                        new MockEntity { Name = "Entity1", NavigationEntity = null },
                        new MockEntity { Name = "Entity2", NavigationEntity = null },
                        new MockEntity { Name = "NewEntity", NavigationEntity = null });

                    context.SaveChanges();

                    ClearLog();
                });

        private interface IDomainEntity
        {
            int Id { get; set; }
        }

        private interface IDummyEntity
        {
            int Id { get; set; }
        }

        private class MockEntity : IDomainEntity
        {
            public int Id { get; set; }
            public string Name { get; set; }

            public MockEntity NavigationEntity { get; set; }
        }

        private class BugContext18087 : DbContext
        {
            public BugContext18087(DbContextOptions options)
                : base(options)
            {
            }

            public DbSet<MockEntity> MockEntities { get; set; }
        }

        #endregion

        #region Issue18759

        [ConditionalFact]
        public void Query_filter_with_null_constant()
        {
            using var _ = CreateDatabase18759();
            using var context = new BugContext18759(_options);

            var people = context.People.ToList();

            AssertSql(
                @"SELECT [p].[Id], [p].[UserDeleteId]
FROM [People] AS [p]
LEFT JOIN [User18759] AS [u] ON [p].[UserDeleteId] = [u].[Id]
WHERE [u].[Id] IS NOT NULL");
        }

        private SqlServerTestStore CreateDatabase18759()
            => CreateTestStore(
                () => new BugContext18759(_options),
                context =>
                {
                    ClearLog();
                });

        private class Person18759
        {
            public int Id { get; set; }
            public User18759 UserDelete { get; set; }
        }

        private class User18759
        {
            public int Id { get; set; }
        }

        private class BugContext18759 : DbContext
        {
            public DbSet<Person18759> People { get; set; }

            protected override void OnModelCreating(ModelBuilder modelBuilder)
                => modelBuilder.Entity<Person18759>().HasQueryFilter(p => p.UserDelete != null);

            public BugContext18759(DbContextOptions options)
                : base(options)
            {
            }
        }

        #endregion

        #region Issue19138

        [ConditionalFact]
        public void Accessing_scalar_property_in_derived_type_projection_does_not_load_owned_navigations()
        {
            using var _ = CreateDatabase19138();
            using var context = new BugContext19138(_options);

            var result = context.BaseEntities
                .Select(b => context.OtherEntities.Where(o => o.OtherEntityData == ((SubEntity19138)b).Data).FirstOrDefault())
                .ToList();

            Assert.Equal("A", Assert.Single(result).OtherEntityData);

            AssertSql(
                @"SELECT [t0].[Id], [t0].[OtherEntityData]
FROM [BaseEntities] AS [b]
LEFT JOIN (
    SELECT [t].[Id], [t].[OtherEntityData]
    FROM (
        SELECT [o].[Id], [o].[OtherEntityData], ROW_NUMBER() OVER(PARTITION BY [o].[OtherEntityData] ORDER BY [o].[Id]) AS [row]
        FROM [OtherEntities] AS [o]
    ) AS [t]
    WHERE [t].[row] <= 1
) AS [t0] ON [b].[Data] = [t0].[OtherEntityData]");
        }

        private SqlServerTestStore CreateDatabase19138()
            => CreateTestStore(
                () => new BugContext19138(_options),
                context =>
                {
                    context.Add(new OtherEntity19138 { OtherEntityData = "A" });
                    context.Add(new SubEntity19138 { Data = "A" });

                    context.SaveChanges();

                    ClearLog();
                });

        private class BaseEntity19138
        {
            public int Id { get; set; }
        }

        private class SubEntity19138 : BaseEntity19138
        {
            public string Data { get; set; }
            public Owned19138 Owned { get; set; }
        }

        private class Owned19138
        {
            public string OwnedData { get; set; }
        }

        private class OtherEntity19138
        {
            public int Id { get; set; }
            public string OtherEntityData { get; set; }
        }

        private class BugContext19138 : DbContext
        {
            public DbSet<BaseEntity19138> BaseEntities { get; set; }
            public DbSet<OtherEntity19138> OtherEntities { get; set; }

            protected override void OnModelCreating(ModelBuilder modelBuilder)
            {
                modelBuilder.Entity<BaseEntity19138>();
                modelBuilder.Entity<SubEntity19138>().OwnsOne(se => se.Owned);
                modelBuilder.Entity<OtherEntity19138>();
            }

            public BugContext19138(DbContextOptions options)
                : base(options)
            {
            }
        }

        #endregion

        #region Issue19708

        [ConditionalFact]
        public void GroupJoin_SelectMany_in_query_filter_gets_flattened()
        {
            using var _ = CreateDatabase19708();
            using var context = new BugContext19708(_options);

            var query = context.CustomerFilters.ToList();

            AssertSql(
                @"SELECT [c].[CustomerId], [c].[CustomerMembershipId]
FROM [CustomerFilters] AS [c]
WHERE (
    SELECT COUNT(*)
    FROM [Customers] AS [c0]
    LEFT JOIN [CustomerMemberships] AS [c1] ON [c0].[Id] = [c1].[CustomerId]
    WHERE [c1].[Id] IS NOT NULL AND ([c0].[Id] = [c].[CustomerId])) > 0");
        }

        [ConditionalFact]
        public void GroupJoin_SelectMany_in_defining_query_gets_flattened()
        {
            using var _ = CreateDatabase19708();
            using var context = new BugContext19708(_options);

            var query = context.Set<CustomerView19708>().ToList();

            Assert.Collection(
                query,
                t => AssertCustomerView(t, 1, "First", 1, "FirstChild"),
                t => AssertCustomerView(t, 2, "Second", 2, "SecondChild1"),
                t => AssertCustomerView(t, 2, "Second", 3, "SecondChild2"),
                t => AssertCustomerView(t, 3, "Third", null, ""));

            static void AssertCustomerView(
                CustomerView19708 actual,
                int id,
                string name,
                int? customerMembershipId,
                string customerMembershipName)
            {
                Assert.Equal(id, actual.Id);
                Assert.Equal(name, actual.Name);
                Assert.Equal(customerMembershipId, actual.CustomerMembershipId);
                Assert.Equal(customerMembershipName, actual.CustomerMembershipName);
            }

            AssertSql(
                @"SELECT [c].[Id], [c].[Name], [c0].[Id] AS [CustomerMembershipId], CASE
    WHEN [c0].[Id] IS NOT NULL THEN [c0].[Name]
    ELSE N''
END AS [CustomerMembershipName]
FROM [Customers] AS [c]
LEFT JOIN [CustomerMemberships] AS [c0] ON [c].[Id] = [c0].[CustomerId]");
        }

        private SqlServerTestStore CreateDatabase19708()
            => CreateTestStore(
                () => new BugContext19708(_options),
                context =>
                {
                    var customer1 = new Customer19708 { Name = "First" };
                    var customer2 = new Customer19708 { Name = "Second" };
                    var customer3 = new Customer19708 { Name = "Third" };

                    var customerMembership1 = new CustomerMembership19708 { Name = "FirstChild", Customer = customer1 };
                    var customerMembership2 = new CustomerMembership19708 { Name = "SecondChild1", Customer = customer2 };
                    var customerMembership3 = new CustomerMembership19708 { Name = "SecondChild2", Customer = customer2 };

                    context.AddRange(customer1, customer2, customer3);
                    context.AddRange(customerMembership1, customerMembership2, customerMembership3);

                    context.SaveChanges();

                    ClearLog();
                });

        private class BugContext19708 : DbContext
        {
            public BugContext19708(DbContextOptions options)
                : base(options)
            {
            }

            public DbSet<Customer19708> Customers { get; set; }
            public DbSet<CustomerMembership19708> CustomerMemberships { get; set; }
            public DbSet<CustomerFilter19708> CustomerFilters { get; set; }

            protected override void OnModelCreating(ModelBuilder modelBuilder)
            {
                modelBuilder.Entity<CustomerFilter19708>()
                    .HasQueryFilter(
                        e => (from a in (from c in Customers
                                         join cm in CustomerMemberships on c.Id equals cm.CustomerId into g
                                         from cm in g.DefaultIfEmpty()
                                         select new { c.Id, CustomerMembershipId = (int?)cm.Id })
                              where a.CustomerMembershipId != null && a.Id == e.CustomerId
                              select a).Count()
                            > 0)
                    .HasKey(e => e.CustomerId);

#pragma warning disable CS0618 // Type or member is obsolete
                modelBuilder.Entity<CustomerView19708>().HasNoKey().ToQuery(Build_Customers_Sql_View_InMemory());
#pragma warning restore CS0618 // Type or member is obsolete
            }

            private Expression<Func<IQueryable<CustomerView19708>>> Build_Customers_Sql_View_InMemory()
            {
                Expression<Func<IQueryable<CustomerView19708>>> query = () =>
                    from customer in Customers
                    join customerMembership in CustomerMemberships on customer.Id equals customerMembership.CustomerId into
                        nullableCustomerMemberships
                    from customerMembership in nullableCustomerMemberships.DefaultIfEmpty()
                    select new CustomerView19708
                    {
                        Id = customer.Id,
                        Name = customer.Name,
                        CustomerMembershipId = customerMembership != null ? customerMembership.Id : default(int?),
                        CustomerMembershipName = customerMembership != null ? customerMembership.Name : ""
                    };
                return query;
            }
        }

        private class Customer19708
        {
            public int Id { get; set; }
            public string Name { get; set; }
        }

        private class CustomerMembership19708
        {
            public int Id { get; set; }
            public string Name { get; set; }

            public int CustomerId { get; set; }
            public Customer19708 Customer { get; set; }
        }

        private class CustomerFilter19708
        {
            public int CustomerId { get; set; }
            public int CustomerMembershipId { get; set; }
        }

        private class CustomerView19708
        {
            public int Id { get; set; }
            public string Name { get; set; }
            public int? CustomerMembershipId { get; set; }
            public string CustomerMembershipName { get; set; }
        }

        #endregion

        #region Issue20097

        [ConditionalFact]
        public void Implicit_interface_casting_though_generic_method()
        {
            using var _ = CreateDatabase20097();
            using var context = new BugContext20097(_options);

            var originalQuery = context.Entities.Select(a => new MyModel20097 { Id = a.Id });
            var query = AddFilter(originalQuery, 1).ToList();

            Assert.Single(query);

            AssertSql(
                @"@__id_0='1'

SELECT [e].[Id]
FROM [Entities] AS [e]
WHERE [e].[Id] = @__id_0");
        }

        [ConditionalFact]
        public void Explicit_interface_casting_though_generic_method()
        {
            using var _ = CreateDatabase20097();
            using var context = new BugContext20097(_options);

            var originalQuery = context.Entities.Select(a => new MyModel20097 { Id = a.Id });
            var query = originalQuery.Where<IHaveId20097>(a => a.Id == 1).ToList();

            Assert.Single(query);

            AssertSql(
                @"SELECT [e].[Id]
FROM [Entities] AS [e]
WHERE [e].[Id] = CAST(1 AS bigint)");
        }

        [ConditionalFact]
        public void Explicit_interface_casting_in_lambda()
        {
            using var _ = CreateDatabase20097();
            using var context = new BugContext20097(_options);

            var originalQuery = context.Entities.Select(a => new MyModel20097 { Id = a.Id });
            var query = originalQuery.Where(a => ((IHaveId20097)a).Id == 1).ToList();

            Assert.Single(query);

            AssertSql(
                @"SELECT [e].[Id]
FROM [Entities] AS [e]
WHERE [e].[Id] = CAST(1 AS bigint)");
        }

        [ConditionalFact]
        public void Explicit_interface_soft_casting_in_lambda()
        {
            using var _ = CreateDatabase20097();
            using var context = new BugContext20097(_options);

            var originalQuery = context.Entities.Select(a => new MyModel20097 { Id = a.Id });
            var query = originalQuery.Where(a => (a as IHaveId20097).Id == 1).ToList();

            Assert.Single(query);

            AssertSql(
                @"SELECT [e].[Id]
FROM [Entities] AS [e]
WHERE [e].[Id] = CAST(1 AS bigint)");
        }

        [ConditionalFact]
        public void Explicit_interface_casting_checked_in_lambda()
        {
            using var _ = CreateDatabase20097();
            using var context = new BugContext20097(_options);

            var originalQuery = context.Entities.Select(a => new MyModel20097 { Id = a.Id });
            var query = originalQuery.Where(a => ((IHaveId20097)a).Id == 1).ToList();
            Assert.Single(query);

            AssertSql(
                @"SELECT [e].[Id]
FROM [Entities] AS [e]
WHERE [e].[Id] = CAST(1 AS bigint)");
        }

        private static IQueryable<T> AddFilter<T>(IQueryable<T> query, long id)
            where T : IHaveId20097
        {
            return query.Where(a => a.Id == id);
        }

        private SqlServerTestStore CreateDatabase20097()
            => CreateTestStore(
                () => new BugContext20097(_options),
                context =>
                {
                    context.AddRange(new Entity20097());

                    context.SaveChanges();

                    ClearLog();
                });

        private class BugContext20097 : DbContext
        {
            public BugContext20097(DbContextOptions options)
                : base(options)
            {
            }

            public DbSet<Entity20097> Entities { get; set; }

            protected override void OnModelCreating(ModelBuilder modelBuilder)
            {
            }
        }

        private class Entity20097
        {
            public long Id { get; set; }
        }

        private interface IHaveId20097
        {
            long Id { get; }
        }

        private class MyModel20097 : IHaveId20097
        {
            public long Id { get; set; }
        }

        #endregion

        #region Issue20609

        [ConditionalFact]
        public virtual void Can_ignore_invalid_include_path_error()
        {
            using var context = CreateContext20609();
            var result = context.Set<ClassA>().Include("SubB").ToList();
        }

        private class BaseClass
        {
            public string Id { get; set; }
        }

        private class ClassA : BaseClass
        {
            public SubA SubA { get; set; }
        }

        private class ClassB : BaseClass
        {
            public SubB SubB { get; set; }
        }

        private class SubA
        {
            public int Id { get; set; }
        }

        private class SubB
        {
            public int Id { get; set; }
        }

        private BugContext20609 CreateContext20609()
        {
            var testStore = SqlServerTestStore.CreateInitialized("QueryBugsTest", multipleActiveResultSets: true);
            var options = Fixture.AddOptions(testStore.AddProviderOptions(new DbContextOptionsBuilder()))
                .EnableDetailedErrors()
                .EnableServiceProviderCaching(false)
                .ConfigureWarnings(x => x.Ignore(CoreEventId.InvalidIncludePathError))
                .Options;

            var context = new BugContext20609(options);
            context.Database.EnsureCreatedResiliently();

            return context;
        }

        private class BugContext20609 : DbContext
        {
            public BugContext20609(DbContextOptions options)
                : base(options)
            {
            }

            public DbSet<BaseClass> BaseClasses { get; set; }
            public DbSet<SubA> SubAs { get; set; }
            public DbSet<SubB> SubBs { get; set; }

            protected override void OnModelCreating(ModelBuilder modelBuilder)
            {
                modelBuilder.Entity<ClassA>().HasBaseType<BaseClass>().HasOne(x => x.SubA).WithMany();
                modelBuilder.Entity<ClassB>().HasBaseType<BaseClass>().HasOne(x => x.SubB).WithMany();
            }
        }

        #endregion

        #region Issue21355

        [ConditionalFact]
        public virtual void Can_configure_SingleQuery_at_context_level()
        {
            var (options, testSqlLoggerFactory) = CreateOptions21355(QuerySplittingBehavior.SingleQuery);
            using var context = new BugContext21355(options);

            var result = context.Parents.Include(p => p.Children1).ToList();

            testSqlLoggerFactory.AssertBaseline(
                new[]
                {
                    @"SELECT [p].[Id], [c].[Id], [c].[ParentId]
FROM [Parents] AS [p]
LEFT JOIN [Child21355] AS [c] ON [p].[Id] = [c].[ParentId]
ORDER BY [p].[Id], [c].[Id]"
                });
        }

        [ConditionalFact]
        public virtual void Can_configure_SplitQuery_at_context_level()
        {
            var (options, testSqlLoggerFactory) = CreateOptions21355(QuerySplittingBehavior.SplitQuery);
            using var context = new BugContext21355(options);

            var result = context.Parents.Include(p => p.Children1).ToList();

            testSqlLoggerFactory.AssertBaseline(
                new[]
                {
                    @"SELECT [p].[Id]
FROM [Parents] AS [p]
ORDER BY [p].[Id]",
                    //
                    @"SELECT [c].[Id], [c].[ParentId], [p].[Id]
FROM [Parents] AS [p]
INNER JOIN [Child21355] AS [c] ON [p].[Id] = [c].[ParentId]
ORDER BY [p].[Id]"
                });
        }

        [ConditionalFact]
        public virtual void Can_override_context_level_SingleQuery_with_AsSplitQuery()
        {
            var (options, testSqlLoggerFactory) = CreateOptions21355(QuerySplittingBehavior.SingleQuery);
            using var context = new BugContext21355(options);

            var result = context.Parents.Include(p => p.Children1).AsSplitQuery().ToList();

            testSqlLoggerFactory.AssertBaseline(
                new[]
                {
                    @"SELECT [p].[Id]
FROM [Parents] AS [p]
ORDER BY [p].[Id]",
                    //
                    @"SELECT [c].[Id], [c].[ParentId], [p].[Id]
FROM [Parents] AS [p]
INNER JOIN [Child21355] AS [c] ON [p].[Id] = [c].[ParentId]
ORDER BY [p].[Id]"
                });
        }

        [ConditionalFact]
        public virtual void Can_override_context_level_SplitQuery_with_AsSingleQuery()
        {
            var (options, testSqlLoggerFactory) = CreateOptions21355(QuerySplittingBehavior.SplitQuery);
            using var context = new BugContext21355(options);

            var result = context.Parents.Include(p => p.Children1).AsSingleQuery().ToList();

            testSqlLoggerFactory.AssertBaseline(
                new[]
                {
                    @"SELECT [p].[Id], [c].[Id], [c].[ParentId]
FROM [Parents] AS [p]
LEFT JOIN [Child21355] AS [c] ON [p].[Id] = [c].[ParentId]
ORDER BY [p].[Id], [c].[Id]"
                });
        }

        [ConditionalFact]
        public virtual void Unconfigured_query_splitting_behavior_throws_a_warning()
        {
            var (options, testSqlLoggerFactory) = CreateOptions21355(null);
            using var context = new BugContext21355(options);

            Assert.Contains(
                RelationalResources.LogMultipleCollectionIncludeWarning(new TestLogger<TestRelationalLoggingDefinitions>())
                    .GenerateMessage(),
                Assert.Throws<InvalidOperationException>(
                    () => context.Parents.Include(p => p.Children1).Include(p => p.Children2).ToList()).Message);
        }

        [ConditionalFact]
        public virtual void Context_configured_single_query_splitting_behavior_does_not_throw_warning()
        {
            var (options, testSqlLoggerFactory) = CreateOptions21355(QuerySplittingBehavior.SingleQuery);
            using var context = new BugContext21355(options);

            context.Parents.Include(p => p.Children1).Include(p => p.Children2).ToList();

            testSqlLoggerFactory.AssertBaseline(
                new[]
                {
                    @"SELECT [p].[Id], [c].[Id], [c].[ParentId], [a].[Id], [a].[ParentId]
FROM [Parents] AS [p]
LEFT JOIN [Child21355] AS [c] ON [p].[Id] = [c].[ParentId]
LEFT JOIN [AnotherChild21355] AS [a] ON [p].[Id] = [a].[ParentId]
ORDER BY [p].[Id], [c].[Id], [a].[Id]"
                });
        }

        [ConditionalFact]
        public virtual void Context_configured_split_query_splitting_behavior_does_not_throw_warning()
        {
            var (options, testSqlLoggerFactory) = CreateOptions21355(QuerySplittingBehavior.SplitQuery);
            using var context = new BugContext21355(options);

            context.Parents.Include(p => p.Children1).Include(p => p.Children2).ToList();

            testSqlLoggerFactory.AssertBaseline(
                new[]
                {
                    @"SELECT [p].[Id]
FROM [Parents] AS [p]
ORDER BY [p].[Id]",
                    //
                    @"SELECT [c].[Id], [c].[ParentId], [p].[Id]
FROM [Parents] AS [p]
INNER JOIN [Child21355] AS [c] ON [p].[Id] = [c].[ParentId]
ORDER BY [p].[Id]",
                    //
                    @"SELECT [a].[Id], [a].[ParentId], [p].[Id]
FROM [Parents] AS [p]
INNER JOIN [AnotherChild21355] AS [a] ON [p].[Id] = [a].[ParentId]
ORDER BY [p].[Id]"
                });
        }

        [ConditionalFact]
        public virtual void Using_AsSingleQuery_without_context_configuration_does_not_throw_warning()
        {
            var (options, testSqlLoggerFactory) = CreateOptions21355(null);
            using var context = new BugContext21355(options);

            context.Parents.Include(p => p.Children1).Include(p => p.Children2).AsSingleQuery().ToList();

            testSqlLoggerFactory.AssertBaseline(
                new[]
                {
                    @"SELECT [p].[Id], [c].[Id], [c].[ParentId], [a].[Id], [a].[ParentId]
FROM [Parents] AS [p]
LEFT JOIN [Child21355] AS [c] ON [p].[Id] = [c].[ParentId]
LEFT JOIN [AnotherChild21355] AS [a] ON [p].[Id] = [a].[ParentId]
ORDER BY [p].[Id], [c].[Id], [a].[Id]"
                });
        }

        [ConditionalFact]
        public virtual void Using_AsSplitQuery_without_context_configuration_does_not_throw_warning()
        {
            var (options, testSqlLoggerFactory) = CreateOptions21355(null);
            using var context = new BugContext21355(options);

            context.Parents.Include(p => p.Children1).Include(p => p.Children2).AsSplitQuery().ToList();

            testSqlLoggerFactory.AssertBaseline(
                new[]
                {
                    @"SELECT [p].[Id]
FROM [Parents] AS [p]
ORDER BY [p].[Id]",
                    //
                    @"SELECT [c].[Id], [c].[ParentId], [p].[Id]
FROM [Parents] AS [p]
INNER JOIN [Child21355] AS [c] ON [p].[Id] = [c].[ParentId]
ORDER BY [p].[Id]",
                    //
                    @"SELECT [a].[Id], [a].[ParentId], [p].[Id]
FROM [Parents] AS [p]
INNER JOIN [AnotherChild21355] AS [a] ON [p].[Id] = [a].[ParentId]
ORDER BY [p].[Id]"
                });
        }

        [ConditionalFact]
        public virtual void SplitQuery_disposes_inner_data_readers()
        {
            var (options, testSqlLoggerFactory) = CreateOptions21355(null);
            using var context = new BugContext21355(options);
            var dbConnection = context.Database.GetDbConnection();

            Assert.Equal(ConnectionState.Closed, dbConnection.State);

            context.Parents.Include(p => p.Children1).Include(p => p.Children2).AsSplitQuery().ToList();

            Assert.Equal(ConnectionState.Closed, dbConnection.State);
        }

        [ConditionalFact]
        public virtual async Task SplitQuery_disposes_inner_data_readers_async()
        {
            var (options, testSqlLoggerFactory) = CreateOptions21355(null);
            using var context = new BugContext21355(options);
            var dbConnection = context.Database.GetDbConnection();

            Assert.Equal(ConnectionState.Closed, dbConnection.State);

            await context.Parents.Include(p => p.Children1).Include(p => p.Children2).AsSplitQuery().ToListAsync();

            Assert.Equal(ConnectionState.Closed, dbConnection.State);
        }

        [ConditionalFact]
        public virtual void SplitQuery_disposes_inner_data_readers_single()
        {
            var (options, testSqlLoggerFactory) = CreateOptions21355(null);
            using var context = new BugContext21355(options);
            var dbConnection = context.Database.GetDbConnection();

            Assert.Equal(ConnectionState.Closed, dbConnection.State);

            context.Parents.Include(p => p.Children1).Include(p => p.Children2).OrderBy(e => e.Id).AsSplitQuery().Single();

            Assert.Equal(ConnectionState.Closed, dbConnection.State);
        }

        [ConditionalFact]
        public virtual async Task SplitQuery_disposes_inner_data_readers_single_async()
        {
            var (options, testSqlLoggerFactory) = CreateOptions21355(null);
            using var context = new BugContext21355(options);
            var dbConnection = context.Database.GetDbConnection();

            Assert.Equal(ConnectionState.Closed, dbConnection.State);

            await context.Parents.Include(p => p.Children1).Include(p => p.Children2).OrderBy(e => e.Id).AsSplitQuery().SingleAsync();

            Assert.Equal(ConnectionState.Closed, dbConnection.State);
        }

        [ConditionalFact]
        public virtual void Using_AsSplitQuery_without_multiple_active_result_sets_work()
        {
            var (options, testSqlLoggerFactory) = CreateOptions21355(null, mars: true);
            using var context = new BugContext21355(options);

            context.Parents.Include(p => p.Children1).Include(p => p.Children2).AsSplitQuery().ToList();

            var connectionStringWithoutMars = SqlServerTestStore.CreateConnectionString("QueryBugsTest", multipleActiveResultSets: false);
            var connection = context.GetService<IRelationalConnection>();
            connection.ConnectionString = connectionStringWithoutMars;

            context.Parents.Include(p => p.Children1).Include(p => p.Children2).AsSplitQuery().ToList();
        }

        private class Parent21355
        {
            public string Id { get; set; }
            public List<Child21355> Children1 { get; set; }
            public List<AnotherChild21355> Children2 { get; set; }
        }

        private class Child21355
        {
            public int Id { get; set; }
            public string ParentId { get; set; }
            public Parent21355 Parent { get; set; }
        }

        private class AnotherChild21355
        {
            public int Id { get; set; }
            public string ParentId { get; set; }
            public Parent21355 Parent { get; set; }
        }

        private (DbContextOptions, TestSqlLoggerFactory) CreateOptions21355(
            QuerySplittingBehavior? querySplittingBehavior,
            bool mars = true)
        {
            var testStore = SqlServerTestStore.CreateInitialized("QueryBugsTest", multipleActiveResultSets: mars);
            var testSqlLoggerFactory = new TestSqlLoggerFactory();
            var serviceProvider = new ServiceCollection().AddSingleton<ILoggerFactory>(testSqlLoggerFactory).BuildServiceProvider();

            var optionsBuilder = Fixture.AddOptions(new DbContextOptionsBuilder().UseSqlServer(testStore.ConnectionString))
                .EnableDetailedErrors()
                .EnableServiceProviderCaching(false)
                .UseApplicationServiceProvider(serviceProvider);

            if (querySplittingBehavior.HasValue)
            {
                new SqlServerDbContextOptionsBuilder(optionsBuilder).UseQuerySplittingBehavior(querySplittingBehavior.Value);
            }

            var context = new BugContext21355(optionsBuilder.Options);
            if (context.Database.EnsureCreatedResiliently())
            {
                context.Add(new Parent21355 { Id = "Parent1", Children1 = new List<Child21355> { new Child21355(), new Child21355() } });
                context.SaveChanges();
            }

            testSqlLoggerFactory.Clear();

            return (optionsBuilder.Options, testSqlLoggerFactory);
        }

        private class BugContext21355 : DbContext
        {
            public BugContext21355(DbContextOptions options)
                : base(options)
            {
            }

            public DbSet<Parent21355> Parents { get; set; }
        }

        #endregion

        #region Issue21540

        [ConditionalFact]
        public virtual void Can_auto_include_navigation_from_model()
        {
            using (CreateDatabase21540())
            {
                using var context = new MyContext21540(_options);
                var query = context.Parents.AsNoTracking().ToList();

                var result = Assert.Single(query);
                Assert.NotNull(result.OwnedReference);
                Assert.NotNull(result.Reference);
                Assert.NotNull(result.Collection);
                Assert.Equal(2, result.Collection.Count);
                Assert.NotNull(result.SkipOtherSide);
                Assert.Single(result.SkipOtherSide);

                AssertSql(
                    @"SELECT [p].[Id], [p].[OwnedReference_Id], [r].[Id], [r].[ParentId], [c].[Id], [c].[ParentId], [t].[Id], [t].[ParentId], [t].[OtherSideId]
FROM [Parents] AS [p]
LEFT JOIN [Reference21540] AS [r] ON [p].[Id] = [r].[ParentId]
LEFT JOIN [Collection21540] AS [c] ON [p].[Id] = [c].[ParentId]
LEFT JOIN (
    SELECT [o].[Id], [j].[ParentId], [j].[OtherSideId]
    FROM [JoinEntity21540] AS [j]
    INNER JOIN [OtherSide21540] AS [o] ON [j].[OtherSideId] = [o].[Id]
) AS [t] ON [p].[Id] = [t].[ParentId]
ORDER BY [p].[Id], [r].[Id], [c].[Id], [t].[ParentId], [t].[OtherSideId], [t].[Id]");
            }
        }

        [ConditionalFact]
        public virtual void Can_ignore_auto_included_navigation_from_model()
        {
            using (CreateDatabase21540())
            {
                using var context = new MyContext21540(_options);
                var query = context.Parents.AsNoTracking().IgnoreAutoIncludes().ToList();

                var result = Assert.Single(query);
                Assert.NotNull(result.OwnedReference);
                Assert.Null(result.Reference);
                Assert.Null(result.Collection);
                Assert.Null(result.SkipOtherSide);

                AssertSql(
                    @"SELECT [p].[Id], [p].[OwnedReference_Id]
FROM [Parents] AS [p]");
            }
        }

        private class Parent21540
        {
            public int Id { get; set; }
            public Reference21540 Reference { get; set; }
            public Owned21540 OwnedReference { get; set; }
            public List<Collection21540> Collection { get; set; }
            public List<OtherSide21540> SkipOtherSide { get; set; }
        }

        private class JoinEntity21540
        {
            public int ParentId { get; set; }
            public Parent21540 Parent { get; set; }
            public int OtherSideId { get; set; }
            public OtherSide21540 OtherSide { get; set; }
        }

        private class OtherSide21540
        {
            public int Id { get; set; }
            public List<Parent21540> SkipParent { get; set; }
        }

        private class Reference21540
        {
            public int Id { get; set; }
            public int ParentId { get; set; }
            public Parent21540 Parent { get; set; }
        }

        private class Owned21540
        {
            public int Id { get; set; }
        }

        private class Collection21540
        {
            public int Id { get; set; }
            public int ParentId { get; set; }
            public Parent21540 Parent { get; set; }
        }

        private class MyContext21540 : DbContext
        {
            public DbSet<Parent21540> Parents { get; set; }

            public MyContext21540(DbContextOptions options)
                : base(options)
            {
            }

            protected override void OnModelCreating(ModelBuilder modelBuilder)
            {
                modelBuilder.Entity<Parent21540>().HasMany(e => e.SkipOtherSide).WithMany(e => e.SkipParent)
                    .UsingEntity<JoinEntity21540>(
                        e => e.HasOne(i => i.OtherSide).WithMany().HasForeignKey(e => e.OtherSideId),
                        e => e.HasOne(i => i.Parent).WithMany().HasForeignKey(e => e.ParentId))
                    .HasKey(e => new { e.ParentId, e.OtherSideId });
                modelBuilder.Entity<Parent21540>().OwnsOne(e => e.OwnedReference);

                modelBuilder.Entity<Parent21540>().Navigation(e => e.Reference).AutoInclude();
                modelBuilder.Entity<Parent21540>().Navigation(e => e.Collection).AutoInclude();
                modelBuilder.Entity<Parent21540>().Navigation(e => e.SkipOtherSide).AutoInclude();
            }
        }

        private SqlServerTestStore CreateDatabase21540()
            => CreateTestStore(
                () => new MyContext21540(_options),
                context =>
                {
                    var joinEntity = new JoinEntity21540
                    {
                        OtherSide = new OtherSide21540(),
                        Parent = new Parent21540
                        {
                            Reference = new Reference21540(),
                            OwnedReference = new Owned21540(),
                            Collection = new List<Collection21540>
                            {
                                new Collection21540(), new Collection21540(),
                            }
                        }
                    };

                    context.AddRange(joinEntity);

                    context.SaveChanges();

                    ClearLog();
                });

        #endregion

        #region Issue18346

        [ConditionalFact]
        public virtual void Can_query_hierarchy_with_non_nullable_property_on_derived()
        {
            using (CreateDatabase18346())
            {
                using var context = new MyContext18346(_options);
                var query = context.Businesses.ToList();
                Assert.Equal(3, query.Count);

                AssertSql(
                    @"SELECT [b].[Id], [b].[Name], [b].[Type], [b].[IsOnline]
FROM [Businesses] AS [b]");
            }
        }

        private abstract class Business18346
        {
            public int Id { get; set; }
            public string Name { get; set; }
            public BusinessType18346 Type { get; set; }
        }

        private class Shop18346 : Business18346
        {
            public bool IsOnline { get; set; }
        }

        private class Brand18346 : Business18346
        {
        }

        private enum BusinessType18346
        {
            Shop,
            Brand,
        }

        private class MyContext18346 : DbContext
        {
            public DbSet<Business18346> Businesses { get; set; }

            public MyContext18346(DbContextOptions options)
                : base(options)
            {
            }

            protected override void OnModelCreating(ModelBuilder modelBuilder)
            {
                modelBuilder.Entity<Business18346>()
                    .HasDiscriminator(x => x.Type)
                    .HasValue<Shop18346>(BusinessType18346.Shop)
                    .HasValue<Brand18346>(BusinessType18346.Brand);
            }
        }

        private SqlServerTestStore CreateDatabase18346()
            => CreateTestStore(
                () => new MyContext18346(_options),
                context =>
                {
                    var shop1 = new Shop18346 { IsOnline = true, Name = "Amzn" };
                    var shop2 = new Shop18346 { IsOnline = false, Name = "Mom and Pop's Shoppe" };
                    var brand = new Brand18346 { Name = "Tsla" };
                    context.Businesses.AddRange(shop1, shop2, brand);
                    context.SaveChanges();

                    ClearLog();
                });

        #endregion

        #region Issue21666

        [ConditionalFact]
        public virtual void Thread_safety_in_relational_command_cache()
        {
            using (CreateDatabase21666())
            {
                var ids = new[] { 1, 2, 3 };

                Parallel.For(
                    0, 100,
                    i =>
                    {
                        using var context = new MyContext21666(_options);
                        var query = context.Lists.Where(l => !l.IsDeleted && ids.Contains(l.Id)).ToList();
                    });
            }
        }

        private class List21666
        {
            public int Id { get; set; }
            public bool IsDeleted { get; set; }
        }

        private class MyContext21666 : DbContext
        {
            public DbSet<List21666> Lists { get; set; }

            public MyContext21666(DbContextOptions options)
                : base(options)
            {
            }

            protected override void OnModelCreating(ModelBuilder modelBuilder)
            {
            }
        }

        private SqlServerTestStore CreateDatabase21666()
            => CreateTestStore(
                () => new MyContext21666(_options),
                context =>
                {
                    ClearLog();
                });

        #endregion

        #region Issue21768

        [ConditionalFact]
        public virtual void Using_explicit_interface_implementation_as_navigation_works()
        {
            using (CreateDatabase21768())
            {
                using var context = new MyContext21768(_options);
                Expression<Func<IBook21768, BookViewModel21768>> projection = b => new BookViewModel21768
                {
                    FirstPage = b.FrontCover.Illustrations.FirstOrDefault(i => i.State >= IllustrationState21768.Approved) != null
                        ? new PageViewModel21768
                        {
                            Uri = b.FrontCover.Illustrations.FirstOrDefault(i => i.State >= IllustrationState21768.Approved).Uri
                        }
                        : null,
                };

                var result = context.Books.Where(b => b.Id == 1).Select(projection).SingleOrDefault();

                AssertSql(
                    @"SELECT TOP(2) CASE
    WHEN (
        SELECT TOP(1) [c].[Id]
        FROM [CoverIllustrations] AS [c]
        WHERE ([b0].[Id] = [c].[CoverId]) AND ([c].[State] >= 2)) IS NOT NULL THEN CAST(1 AS bit)
    ELSE CAST(0 AS bit)
END, (
    SELECT TOP(1) [c0].[Uri]
    FROM [CoverIllustrations] AS [c0]
    WHERE ([b0].[Id] = [c0].[CoverId]) AND ([c0].[State] >= 2))
FROM [Books] AS [b]
INNER JOIN [BookCovers] AS [b0] ON [b].[FrontCoverId] = [b0].[Id]
WHERE [b].[Id] = 1");
            }
        }

        private class BookViewModel21768
        {
            public PageViewModel21768 FirstPage { get; set; }
        }

        private class PageViewModel21768
        {
            public string Uri { get; set; }
        }

        private interface IBook21768
        {
            public int Id { get; set; }

            public IBookCover21768 FrontCover { get; }
            public int FrontCoverId { get; set; }

            public IBookCover21768 BackCover { get; }
            public int BackCoverId { get; set; }
        }

        private interface IBookCover21768
        {
            public int Id { get; set; }
            public IEnumerable<ICoverIllustration21768> Illustrations { get; }
        }

        private interface ICoverIllustration21768
        {
            public int Id { get; set; }
            public IBookCover21768 Cover { get; }
            public int CoverId { get; set; }
            public string Uri { get; set; }
            public IllustrationState21768 State { get; set; }
        }

        private class Book21768 : IBook21768
        {
            public int Id { get; set; }

            public BookCover21768 FrontCover { get; set; }
            public int FrontCoverId { get; set; }

            public BookCover21768 BackCover { get; set; }
            public int BackCoverId { get; set; }

            IBookCover21768 IBook21768.FrontCover
                => FrontCover;

            IBookCover21768 IBook21768.BackCover
                => BackCover;
        }

        private class BookCover21768 : IBookCover21768
        {
            public int Id { get; set; }
            public ICollection<CoverIllustration21768> Illustrations { get; set; }

            IEnumerable<ICoverIllustration21768> IBookCover21768.Illustrations
                => Illustrations;
        }

        private class CoverIllustration21768 : ICoverIllustration21768
        {
            public int Id { get; set; }
            public BookCover21768 Cover { get; set; }
            public int CoverId { get; set; }
            public string Uri { get; set; }
            public IllustrationState21768 State { get; set; }

            IBookCover21768 ICoverIllustration21768.Cover
                => Cover;
        }

        private enum IllustrationState21768
        {
            New,
            PendingApproval,
            Approved,
            Printed
        }

        private class MyContext21768 : DbContext
        {
            public DbSet<Book21768> Books { get; set; }
            public DbSet<BookCover21768> BookCovers { get; set; }
            public DbSet<CoverIllustration21768> CoverIllustrations { get; set; }

            public MyContext21768(DbContextOptions options)
                : base(options)
            {
            }

            protected override void OnModelCreating(ModelBuilder modelBuilder)
            {
                foreach (var fk in modelBuilder.Model.GetEntityTypes().SelectMany(e => e.GetForeignKeys()))
                {
                    fk.DeleteBehavior = DeleteBehavior.NoAction;
                }
            }
        }

        private SqlServerTestStore CreateDatabase21768()
            => CreateTestStore(
                () => new MyContext21768(_options),
                context =>
                {
                    context.SaveChanges();

                    ClearLog();
                });

        #endregion

        #region Issue19206

        [ConditionalFact]
        public virtual void From_sql_expression_compares_correctly()
        {
            using (CreateDatabase19206())
            {
                using var context = new MyContext19206(_options);
                var query = from t1 in context.Tests.FromSqlInterpolated($"Select * from Tests Where Type = {TestType19206.Unit}")
                            from t2 in context.Tests.FromSqlInterpolated($"Select * from Tests Where Type = {TestType19206.Integration}")
                            select new { t1, t2 };

                var result = query.ToList();

                var item = Assert.Single(result);
                Assert.Equal(TestType19206.Unit, item.t1.Type);
                Assert.Equal(TestType19206.Integration, item.t2.Type);

                AssertSql(
                    @"p0='0'
p1='1'

SELECT [t].[Id], [t].[Type], [t0].[Id], [t0].[Type]
FROM (
    Select * from Tests Where Type = @p0
) AS [t]
CROSS JOIN (
    Select * from Tests Where Type = @p1
) AS [t0]");
            }
        }

        private class Test19206
        {
            public int Id { get; set; }
            public TestType19206 Type { get; set; }
        }

        private enum TestType19206
        {
            Unit,
            Integration,
        }

        private class MyContext19206 : DbContext
        {
            public DbSet<Test19206> Tests { get; set; }

            public MyContext19206(DbContextOptions options)
                : base(options)
            {
            }

            protected override void OnModelCreating(ModelBuilder modelBuilder)
            {
            }
        }

        private SqlServerTestStore CreateDatabase19206()
            => CreateTestStore(
                () => new MyContext19206(_options),
                context =>
                {
                    context.Add(new Test19206 { Type = TestType19206.Unit });
                    context.Add(new Test19206 { Type = TestType19206.Integration });
                    context.SaveChanges();

                    ClearLog();
                });

        #endregion

        #region Issue18510

        [ConditionalFact]
        public virtual void Invoke_inside_query_filter_gets_correctly_evaluated_during_translation()
        {
            using (CreateDatabase18510())
            {
                using var context = new MyContext18510(_options) { TenantId = 1 };

                var query1 = context.Entities.ToList();
                Assert.True(query1.All(x => x.TenantId == 1));

                context.TenantId = 2;
                var query2 = context.Entities.ToList();
                Assert.True(query2.All(x => x.TenantId == 2));

                AssertSql(
                    @"@__ef_filter__p_0='1'

SELECT [e].[Id], [e].[Name], [e].[TenantId]
FROM [Entities] AS [e]
WHERE (([e].[Name] <> N'Foo') OR [e].[Name] IS NULL) AND ([e].[TenantId] = @__ef_filter__p_0)",
                    //
                    @"@__ef_filter__p_0='2'

SELECT [e].[Id], [e].[Name], [e].[TenantId]
FROM [Entities] AS [e]
WHERE (([e].[Name] <> N'Foo') OR [e].[Name] IS NULL) AND ([e].[TenantId] = @__ef_filter__p_0)");
            }
        }

        private class MyEntity18510
        {
            public int Id { get; set; }
            public string Name { get; set; }

            public int TenantId { get; set; }
        }

        private class MyContext18510 : DbContext
        {
            public DbSet<MyEntity18510> Entities { get; set; }

            public int TenantId { get; set; }

            public MyContext18510(DbContextOptions options)
                : base(options)
            {
            }

            protected override void OnModelCreating(ModelBuilder modelBuilder)
            {
                modelBuilder.Entity<MyEntity18510>().HasQueryFilter(x => x.Name != "Foo");

                var entityType = modelBuilder.Model.GetEntityTypes().Single(et => et.ClrType == typeof(MyEntity18510));
                var queryFilter = entityType.GetQueryFilter();
                Expression<Func<int>> tenantFunc = () => TenantId;
                var tenant = Expression.Invoke(tenantFunc);

                var efPropertyMethod = typeof(EF).GetTypeInfo().GetDeclaredMethod(nameof(EF.Property)).MakeGenericMethod(typeof(int));
                var prm = queryFilter.Parameters[0];
                var efPropertyMethodCall = Expression.Call(efPropertyMethod, prm, Expression.Constant("TenantId"));

                var updatedQueryFilter = Expression.Lambda(
                    Expression.AndAlso(
                        queryFilter.Body,
                        Expression.Equal(
                            efPropertyMethodCall,
                            tenant)),
                    prm);

                entityType.SetQueryFilter(updatedQueryFilter);
            }
        }

        private SqlServerTestStore CreateDatabase18510()
            => CreateTestStore(
                () => new MyContext18510(_options),
                context =>
                {
                    var e1 = new MyEntity18510 { Name = "e1", TenantId = 1 };
                    var e2 = new MyEntity18510 { Name = "e2", TenantId = 2 };
                    var e3 = new MyEntity18510 { Name = "e3", TenantId = 2 };
                    var e4 = new MyEntity18510 { Name = "Foo", TenantId = 2 };

                    context.Entities.AddRange(e1, e2, e3, e4);
                    context.SaveChanges();

                    ClearLog();
                });

        #endregion

        #region Issue21803

        [ConditionalTheory]
        [InlineData(true, true)]
        [InlineData(true, false)]
        [InlineData(false, true)]
        [InlineData(false, false)]
        public virtual async Task Select_enumerable_navigation_backed_by_collection(bool async, bool split)
        {
            using (CreateDatabase21803())
            {
                using var context = new MyContext21803(_options);

                var query = context.Set<AppEntity21803>().Select(appEntity => appEntity.OtherEntities);

                if (split)
                {
                    query = query.AsSplitQuery();
                }

                if (async)
                {
                    await query.ToListAsync();
                }
                else
                {
                    query.ToList();
                }

                if (split)
                {
                    AssertSql(
                        @"SELECT [e].[Id]
FROM [Entities] AS [e]
ORDER BY [e].[Id]",
                        //
                        @"SELECT [o].[Id], [o].[AppEntityId], [e].[Id]
FROM [Entities] AS [e]
INNER JOIN [OtherEntity21803] AS [o] ON [e].[Id] = [o].[AppEntityId]
ORDER BY [e].[Id]");
                }
                else
                {
                    AssertSql(
                        @"SELECT [e].[Id], [o].[Id], [o].[AppEntityId]
FROM [Entities] AS [e]
LEFT JOIN [OtherEntity21803] AS [o] ON [e].[Id] = [o].[AppEntityId]
ORDER BY [e].[Id], [o].[Id]");
                }
            }
        }

        private class AppEntity21803
        {
            private readonly List<OtherEntity21803> _otherEntities = new List<OtherEntity21803>();

            public int Id { get; private set; }

            public IEnumerable<OtherEntity21803> OtherEntities
                => _otherEntities;
        }

        private class OtherEntity21803
        {
            public int Id { get; private set; }
            public AppEntity21803 AppEntity { get; set; }
        }

        private class MyContext21803 : DbContext
        {
            public DbSet<AppEntity21803> Entities { get; set; }

            public MyContext21803(DbContextOptions options)
                : base(options)
            {
            }
        }

        private SqlServerTestStore CreateDatabase21803()
            => CreateTestStore(
                () => new MyContext21803(_options),
                context =>
                {
                    var appEntity = new AppEntity21803();
                    context.AddRange(
                        new OtherEntity21803 { AppEntity = appEntity },
                        new OtherEntity21803 { AppEntity = appEntity },
                        new OtherEntity21803 { AppEntity = appEntity },
                        new OtherEntity21803 { AppEntity = appEntity });

                    context.SaveChanges();

                    ClearLog();
                });

        #endregion

        #region Issue21807

        [ConditionalFact]
        public virtual void Nested_owned_required_dependents_are_materialized()
        {
            using (CreateDatabase21807())
            {
                using var context = new MyContext21807(_options);

                var query = context.Set<Entity21807>().ToList();

                var result = Assert.Single(query);
                Assert.NotNull(result.Contact);
                Assert.NotNull(result.Contact.Address);
                Assert.Equal("12345", result.Contact.Address.Zip);

                AssertSql(
                    @"SELECT [e].[Id], [e].[Contact_Name], [e].[Contact_Address_City], [e].[Contact_Address_State], [e].[Contact_Address_Street], [e].[Contact_Address_Zip]
FROM [Entity21807] AS [e]");
            }
        }

        private class Entity21807
        {
            public string Id { get; set; }
            public Contact21807 Contact { get; set; }
        }

        private class Contact21807
        {
            public string Name { get; set; }
            public Address21807 Address { get; set; }
        }

        private class Address21807
        {
            public string Street { get; set; }
            public string City { get; set; }
            public string State { get; set; }
            public string Zip { get; set; }
        }

        private class MyContext21807 : DbContext
        {
            public MyContext21807(DbContextOptions options)
                : base(options)
            {
            }

            protected override void OnModelCreating(ModelBuilder modelBuilder)
            {
                modelBuilder.Entity<Entity21807>(
                    builder =>
                    {
                        builder.HasKey(x => x.Id);

                        builder.OwnsOne(
                            x => x.Contact, contact =>
                            {
                                contact.OwnsOne(c => c.Address);
                            });

                        builder.Navigation(x => x.Contact).IsRequired();
                    });
            }
        }

        private SqlServerTestStore CreateDatabase21807()
            => CreateTestStore(
                () => new MyContext21807(_options),
                context =>
                {
                    context.Add(new Entity21807 { Id = "1", Contact = new Contact21807 { Address = new Address21807 { Zip = "12345" } } });

                    context.SaveChanges();

                    ClearLog();
                });

        #endregion

        #region Issue22054

        [ConditionalFact]
        public virtual void Optional_dependent_is_null_when_sharing_required_column_with_principal()
        {
            using (CreateDatabase22054())
            {
                using var context = new MyContext22054(_options);

                var query = context.Set<User22054>().OrderByDescending(e => e.Id).ToList();

                Assert.Equal(3, query.Count);

                Assert.Null(query[0].Contact);
                Assert.Null(query[0].Data);
                Assert.NotNull(query[1].Data);
                Assert.NotNull(query[1].Contact);
                Assert.Null(query[1].Contact.Address);
                Assert.NotNull(query[2].Data);
                Assert.NotNull(query[2].Contact);
                Assert.NotNull(query[2].Contact.Address);

                AssertSql(
                    @"SELECT [u].[Id], [u].[RowVersion], [u].[Contact_MobileNumber], [u].[SharedProperty], [u].[RowVersion], [u].[Contact_Address_City], [u].[Contact_Address_Zip], [u].[Data_Data]
FROM [User22054] AS [u]
ORDER BY [u].[Id] DESC");
            }
        }

        private class User22054
        {
            public int Id { get; set; }
            public Data22054 Data { get; set; }
            public Contact22054 Contact { get; set; }
            public byte[] RowVersion { get; set; }
        }

        private class Data22054
        {
            public string Data { get; set; }
        }

        private class Contact22054
        {
            public string MobileNumber { get; set; }
            public string SharedProperty { get; set; }
            public Address22054 Address { get; set; }
        }

        private class Address22054
        {
            public string City { get; set; }
            public string SharedProperty { get; set; }
            public string Zip { get; set; }
        }

        private class MyContext22054 : DbContext
        {
            public MyContext22054(DbContextOptions options)
                : base(options)
            {
            }

            protected override void OnModelCreating(ModelBuilder modelBuilder)
            {
                modelBuilder.Entity<User22054>(
                    builder =>
                    {
                        builder.HasKey(x => x.Id);

                        builder.OwnsOne(
                            x => x.Contact, contact =>
                            {
                                contact.Property(e => e.SharedProperty).IsRequired().HasColumnName("SharedProperty");

                                contact.OwnsOne(
                                    c => c.Address, address =>
                                    {
                                        address.Property<string>("SharedProperty").IsRequired().HasColumnName("SharedProperty");
                                    });
                            });

                        builder.OwnsOne(e => e.Data)
                            .Property<byte[]>("RowVersion")
                            .IsRowVersion()
                            .IsRequired()
                            .HasColumnType("TIMESTAMP")
                            .HasColumnName("RowVersion");

                        builder.Property(x => x.RowVersion)
                            .HasColumnType("TIMESTAMP")
                            .IsRowVersion()
                            .IsRequired()
                            .HasColumnName("RowVersion");
                    });
            }
        }

        private SqlServerTestStore CreateDatabase22054()
            => CreateTestStore(
                () => new MyContext22054(_options),
                context =>
                {
                    context.AddRange(
                        new User22054
                        {
                            Data = new Data22054 { Data = "Data1" },
                            Contact = new Contact22054
                            {
                                MobileNumber = "123456",
                                SharedProperty = "Value1",
                                Address = new Address22054
                                {
                                    City = "Seattle",
                                    Zip = "12345",
                                    SharedProperty = "Value1"
                                }
                            }
                        },
                        new User22054
                        {
                            Data = new Data22054 { Data = "Data2" },
                            Contact = new Contact22054
                            {
                                MobileNumber = "654321",
                                SharedProperty = "Value2",
                                Address = null
                            }
                        },
                        new User22054 { Contact = null, Data = null });

                    context.SaveChanges();

                    ClearLog();
                });

        #endregion

        #region Issue14911

        [ConditionalFact]
        public virtual void Owned_entity_multiple_level_in_aggregate()
        {
            using (CreateDatabase14911())
            {
                using var context = new MyContext14911(_options);

                var aggregate = context.Set<Aggregate14911>().OrderByDescending(e => e.Id).FirstOrDefault();

                Assert.Equal(10, aggregate.FirstValueObject.SecondValueObjects[0].FourthValueObject.FifthValueObjects[0].AnyValue);
                Assert.Equal(20, aggregate.FirstValueObject.SecondValueObjects[0].ThirdValueObjects[0].FourthValueObject.FifthValueObjects[0].AnyValue);

                AssertSql(
                    @"SELECT [t].[Id], [t3].[Id], [t3].[AggregateId], [t3].[Id0], [t3].[AnyValue], [t3].[SecondValueObjectId], [t3].[Id1], [t3].[SecondValueObjectId0], [t3].[Id00], [t3].[AnyValue0], [t3].[ThirdValueObjectId]
FROM (
    SELECT TOP(1) [a].[Id]
    FROM [Aggregates] AS [a]
    ORDER BY [a].[Id] DESC
) AS [t]
LEFT JOIN (
    SELECT [s].[Id], [s].[AggregateId], [f].[Id] AS [Id0], [f].[AnyValue], [f].[SecondValueObjectId], [t2].[Id] AS [Id1], [t2].[SecondValueObjectId] AS [SecondValueObjectId0], [t2].[Id0] AS [Id00], [t2].[AnyValue] AS [AnyValue0], [t2].[ThirdValueObjectId]
    FROM [SecondValueObjects] AS [s]
    LEFT JOIN [FourthFifthValueObjects] AS [f] ON [s].[Id] = [f].[SecondValueObjectId]
    LEFT JOIN (
        SELECT [t0].[Id], [t0].[SecondValueObjectId], [t1].[Id] AS [Id0], [t1].[AnyValue], [t1].[ThirdValueObjectId]
        FROM [ThirdValueObjects] AS [t0]
        LEFT JOIN [ThirdFifthValueObjects] AS [t1] ON [t0].[Id] = [t1].[ThirdValueObjectId]
    ) AS [t2] ON [s].[Id] = [t2].[SecondValueObjectId]
) AS [t3] ON [t].[Id] = [t3].[AggregateId]
ORDER BY [t].[Id] DESC, [t3].[Id], [t3].[Id0], [t3].[Id1], [t3].[Id00]");
            }
        }

        private class Aggregate14911
        {
            public int Id { get; set; }
            public FirstValueObject14911 FirstValueObject { get; set; }
        }

        private class FirstValueObject14911
        {
            public List<SecondValueObject14911> SecondValueObjects { get; set; }
        }

        private class SecondValueObject14911
        {
            public FourthValueObject14911 FourthValueObject { get; set; }
            public List<ThirdValueObject14911> ThirdValueObjects { get; set; }
        }

        private class ThirdValueObject14911
        {
            public FourthValueObject14911 FourthValueObject { get; set; }
        }

        private class FourthValueObject14911
        {
            public List<FifthValueObject14911> FifthValueObjects { get; set; }
        }

        private class FifthValueObject14911
        {
            public int AnyValue { get; set; }
        }

        private class MyContext14911 : DbContext
        {
            public MyContext14911(DbContextOptions options)
                : base(options)
            {
            }

            protected override void OnModelCreating(ModelBuilder modelBuilder)
            {
                modelBuilder.Entity<Aggregate14911>(builder =>
                {
                    builder.ToTable("Aggregates");
                    builder.HasKey(e => e.Id);

                    builder.OwnsOne(e => e.FirstValueObject, dr =>
                    {
                        dr.OwnsMany(d => d.SecondValueObjects, c =>
                        {
                            c.ToTable("SecondValueObjects");
                            c.Property<int>("Id").IsRequired();
                            c.HasKey("Id");
                            c.OwnsOne(b => b.FourthValueObject, b =>
                            {
                                b.OwnsMany(t => t.FifthValueObjects, sp =>
                                 {
                                     sp.ToTable("FourthFifthValueObjects");
                                     sp.Property<int>("Id").IsRequired();
                                     sp.HasKey("Id");
                                     sp.Property(e => e.AnyValue).IsRequired();
                                     sp.WithOwner().HasForeignKey("SecondValueObjectId");
                                 });
                            });
                            c.OwnsMany(b => b.ThirdValueObjects, b =>
                            {
                                b.ToTable("ThirdValueObjects");
                                b.Property<int>("Id").IsRequired();
                                b.HasKey("Id");

                                b.OwnsOne(d => d.FourthValueObject, dpd =>
                                {
                                    dpd.OwnsMany(d => d.FifthValueObjects, sp =>
                                    {
                                        sp.ToTable("ThirdFifthValueObjects");
                                        sp.Property<int>("Id").IsRequired();
                                        sp.HasKey("Id");
                                        sp.Property(e => e.AnyValue).IsRequired();
                                        sp.WithOwner().HasForeignKey("ThirdValueObjectId");
                                    });
                                });
                                b.WithOwner().HasForeignKey("SecondValueObjectId");
                            });
                            c.WithOwner().HasForeignKey("AggregateId");
                        });
                    });
                });
            }
        }

        private SqlServerTestStore CreateDatabase14911()
            => CreateTestStore(
                () => new MyContext14911(_options),
                context =>
                {
                    var aggregate = new Aggregate14911
                    {
                        FirstValueObject = new FirstValueObject14911
                        {
                            SecondValueObjects = new List<SecondValueObject14911>
                            {
                                new SecondValueObject14911
                                {
                                    FourthValueObject = new FourthValueObject14911
                                    {
                                        FifthValueObjects = new List<FifthValueObject14911>
                                        {
                                            new FifthValueObject14911 { AnyValue = 10 }
                                        }
                                    },
                                    ThirdValueObjects = new List<ThirdValueObject14911>
                                    {
                                        new ThirdValueObject14911
                                        {
                                            FourthValueObject = new FourthValueObject14911
                                            {
                                                FifthValueObjects = new List<FifthValueObject14911>
                                                {
                                                    new FifthValueObject14911 { AnyValue = 20 }
                                                }
                                            }
                                        }
                                    }
                                }
                            }
                        }
                    };

                    context.Set<Aggregate14911>().Add(aggregate);

                    context.SaveChanges();

                    ClearLog();
                });

        #endregion

        #region Issue15215

        [ConditionalFact]
        public virtual void Repeated_parameters_in_generated_query_sql()
        {
            using (CreateDatabase15215())
            {
                using var context = new MyContext15215(_options);

                var k = 1;
                var a = context.Autos.Where(e => e.Id == k).First();
                var b = context.Autos.Where(e => e.Id == k + 1).First();

                var equalQuery = (from d in context.EqualAutos
                                  where (d.Auto == a && d.AnotherAuto == b)
                                    || (d.Auto == b && d.AnotherAuto == a)
                                  select d).ToList();

                Assert.Single(equalQuery);

                AssertSql(
                    @"@__k_0='1'

SELECT TOP(1) [a].[Id], [a].[Name]
FROM [Autos] AS [a]
WHERE [a].[Id] = @__k_0",
                    //
                    @"@__p_0='2'

SELECT TOP(1) [a].[Id], [a].[Name]
FROM [Autos] AS [a]
WHERE [a].[Id] = @__p_0",
                    //
                    @"@__entity_equality_a_0_Id='1' (Nullable = true)
@__entity_equality_b_1_Id='2' (Nullable = true)

SELECT [e].[Id], [e].[AnotherAutoId], [e].[AutoId]
FROM [EqualAutos] AS [e]
LEFT JOIN [Autos] AS [a] ON [e].[AutoId] = [a].[Id]
LEFT JOIN [Autos] AS [a0] ON [e].[AnotherAutoId] = [a0].[Id]
WHERE (([a].[Id] = @__entity_equality_a_0_Id) AND ([a0].[Id] = @__entity_equality_b_1_Id)) OR (([a].[Id] = @__entity_equality_b_1_Id) AND ([a0].[Id] = @__entity_equality_a_0_Id))");
            }
        }

        private class Auto15215
        {
            public int Id { get; set; }
            public string Name { get; set; }
        }

        private class EqualAuto15215
        {
            public int Id { get; set; }
            public Auto15215 Auto { get; set; }
            public Auto15215 AnotherAuto { get; set; }
        }


        private class MyContext15215 : DbContext
        {
            public MyContext15215(DbContextOptions options)
                : base(options)
            {
            }

            public DbSet<Auto15215> Autos { get; set; }
            public DbSet<EqualAuto15215> EqualAutos { get; set; }
        }

        private SqlServerTestStore CreateDatabase15215()
            => CreateTestStore(
                () => new MyContext15215(_options),
                context =>
                {
                    for (var i = 0; i < 10; i++)
                    {
                        context.Add(new Auto15215 { Name = "Auto " + i.ToString() });
                    }

                    context.SaveChanges();

                    context.AddRange(
                        new EqualAuto15215
                        {
                            Auto = context.Autos.Find(1),
                            AnotherAuto = context.Autos.Find(2)
                        },
                        new EqualAuto15215
                        {
                            Auto = context.Autos.Find(5),
                            AnotherAuto = context.Autos.Find(4)
                        });

                    context.SaveChanges();

                    ClearLog();
                });

        #endregion

        #region Issue22340

        [ConditionalFact]
        public virtual void Owned_entity_mapped_to_separate_table()
        {
            using (CreateDatabase22340())
            {
                using var context = new MyContext22340(_options);

                var masterTrunk = context.MasterTrunk.OrderBy(e => EF.Property<string>(e, "Id")).FirstOrDefault(); //exception Sequence contains no elements.

                Assert.NotNull(masterTrunk);

                AssertSql(
                    @"SELECT [t].[Id], [t].[MasterTrunk22340Id], [t].[MasterTrunk22340Id0], [f0].[CurrencyBag22340MasterTrunk22340Id], [f0].[Id], [f0].[Amount], [f0].[Code], [s0].[CurrencyBag22340MasterTrunk22340Id], [s0].[Id], [s0].[Amount], [s0].[Code]
FROM (
    SELECT TOP(1) [m].[Id], [f].[MasterTrunk22340Id], [s].[MasterTrunk22340Id] AS [MasterTrunk22340Id0]
    FROM [MasterTrunk] AS [m]
    LEFT JOIN [FungibleBag] AS [f] ON [m].[Id] = [f].[MasterTrunk22340Id]
    LEFT JOIN [StaticBag] AS [s] ON [m].[Id] = [s].[MasterTrunk22340Id]
    ORDER BY [m].[Id]
) AS [t]
LEFT JOIN [FungibleBag_Currencies] AS [f0] ON [t].[MasterTrunk22340Id] = [f0].[CurrencyBag22340MasterTrunk22340Id]
LEFT JOIN [StaticBag_Currencies] AS [s0] ON [t].[MasterTrunk22340Id0] = [s0].[CurrencyBag22340MasterTrunk22340Id]
ORDER BY [t].[Id], [t].[MasterTrunk22340Id], [t].[MasterTrunk22340Id0], [f0].[CurrencyBag22340MasterTrunk22340Id], [f0].[Id], [s0].[CurrencyBag22340MasterTrunk22340Id], [s0].[Id]");
            }
        }

        private class MasterTrunk22340
        {
            public CurrencyBag22340 FungibleBag { get; set; }
            public CurrencyBag22340 StaticBag { get; set; }
        }

        private class CurrencyBag22340
        {
            public IEnumerable<Currency22340> Currencies { get; set; }
        }

        private class Currency22340
        {
            [Column(TypeName = "decimal(18,2)")]
            public decimal Amount { get; set; }
            [Column(TypeName = "decimal(18,2)")]
            public decimal Code { get; set; }
        }

        private class MyContext22340 : DbContext
        {
            public MyContext22340(DbContextOptions options)
                : base(options)
            {
            }

            public DbSet<MasterTrunk22340> MasterTrunk { get; set; }

            protected override void OnModelCreating(ModelBuilder modelBuilder)
            {
                var builder = modelBuilder.Entity<MasterTrunk22340>();
                builder.Property<string>("Id").ValueGeneratedOnAdd();
                builder.HasKey("Id");

                builder.OwnsOne(p => p.FungibleBag, p =>
                {
                    p.OwnsMany(p => p.Currencies, p =>
                    {
                        p.Property(p => p.Amount).IsConcurrencyToken();
                    });

                    p.ToTable("FungibleBag");
                });


                builder.OwnsOne(p => p.StaticBag, p =>
                {
                    p.OwnsMany(p => p.Currencies, p =>
                    {
                        p.Property(p => p.Amount).IsConcurrencyToken();
                    });
                    p.ToTable("StaticBag");
                });
            }
        }

        private SqlServerTestStore CreateDatabase22340()
            => CreateTestStore(
                () => new MyContext22340(_options),
                context =>
                {
                    var masterTrunk = new MasterTrunk22340()
                    {
                        FungibleBag = new CurrencyBag22340()
                        {
                            Currencies = new Currency22340[]
                            {
                                new Currency22340()
                                {
                                    Amount = 10,
                                    Code = 999
                                }

                            }
                        },
                        StaticBag = new CurrencyBag22340()
                        {
                            Currencies = new Currency22340[]
                            {
                                new Currency22340()
                                {
                                    Amount = 555,
                                    Code = 111
                                }

                            }
                        }
                    };
                    context.Add(masterTrunk);

                    context.SaveChanges();

                    ClearLog();
                });

        #endregion

        #region Issue22568

        [ConditionalFact]
        public virtual void Cycles_in_auto_include_one_to_one()
        {
            using (CreateDatabase22568())
            {
                using var context = new MyContext22568(_options);

                var principals = context.Set<PrincipalOneToOne>().ToList();
                Assert.Single(principals);
                Assert.NotNull(principals[0].Dependent);
                Assert.NotNull(principals[0].Dependent.Principal);

                var dependents = context.Set<DependentOneToOne>().ToList();
                Assert.Single(dependents);
                Assert.NotNull(dependents[0].Principal);
                Assert.NotNull(dependents[0].Principal.Dependent);

                AssertSql(
                    @"SELECT [p].[Id], [d].[Id], [d].[PrincipalId]
FROM [PrincipalOneToOne] AS [p]
LEFT JOIN [DependentOneToOne] AS [d] ON [p].[Id] = [d].[PrincipalId]",
                    //
                    @"SELECT [d].[Id], [d].[PrincipalId], [p].[Id]
FROM [DependentOneToOne] AS [d]
INNER JOIN [PrincipalOneToOne] AS [p] ON [d].[PrincipalId] = [p].[Id]");
            }
        }

        [ConditionalFact]
        public virtual void Cycles_in_auto_include_one_to_many()
        {
            using (CreateDatabase22568())
            {
                using var context = new MyContext22568(_options);

                var principals = context.Set<PrincipalOneToMany>().ToList();
                Assert.Single(principals);
                Assert.NotNull(principals[0].Dependents);
                Assert.True(principals[0].Dependents.All(e => e.Principal != null));

                var dependents = context.Set<DependentOneToMany>().ToList();
                Assert.Equal(2, dependents.Count);
                Assert.True(dependents.All(e => e.Principal != null));
                Assert.True(dependents.All(e => e.Principal.Dependents != null));
                Assert.True(dependents.All(e => e.Principal.Dependents.All(i => i.Principal != null)));

                AssertSql(
                    @"SELECT [p].[Id], [d].[Id], [d].[PrincipalId]
FROM [PrincipalOneToMany] AS [p]
LEFT JOIN [DependentOneToMany] AS [d] ON [p].[Id] = [d].[PrincipalId]
ORDER BY [p].[Id], [d].[Id]",
                    //
                    @"SELECT [d].[Id], [d].[PrincipalId], [p].[Id], [d0].[Id], [d0].[PrincipalId]
FROM [DependentOneToMany] AS [d]
INNER JOIN [PrincipalOneToMany] AS [p] ON [d].[PrincipalId] = [p].[Id]
LEFT JOIN [DependentOneToMany] AS [d0] ON [p].[Id] = [d0].[PrincipalId]
ORDER BY [d].[Id], [p].[Id], [d0].[Id]");
            }
        }

        [ConditionalFact]
        public virtual void Cycles_in_auto_include_many_to_many_throws()
        {
            using (CreateDatabase22568())
            {
                using var context = new MyContext22568(_options);

                Assert.Equal(
                    CoreStrings.AutoIncludeNavigationCycle("'PrincipalManyToMany.Dependents', 'DependentManyToMany.Principals'"),
                    Assert.Throws<InvalidOperationException>(() => context.Set<PrincipalManyToMany>().ToList()).Message);

                Assert.Equal(
                    CoreStrings.AutoIncludeNavigationCycle("'DependentManyToMany.Principals', 'PrincipalManyToMany.Dependents'"),
                    Assert.Throws<InvalidOperationException>(() => context.Set<DependentManyToMany>().ToList()).Message);

                context.Set<PrincipalManyToMany>().IgnoreAutoIncludes().ToList();
                context.Set<DependentManyToMany>().IgnoreAutoIncludes().ToList();

                AssertSql(
                    @"SELECT [p].[Id]
FROM [PrincipalManyToMany] AS [p]",
                    //
                    @"SELECT [d].[Id]
FROM [DependentManyToMany] AS [d]");
            }
        }

        [ConditionalFact]
        public virtual void Cycles_in_auto_include_multi_level_throws()
        {
            using (CreateDatabase22568())
            {
                using var context = new MyContext22568(_options);

                Assert.Equal(
                    CoreStrings.AutoIncludeNavigationCycle("'CycleA.Bs', 'CycleB.C', 'CycleC.As'"),
                    Assert.Throws<InvalidOperationException>(() => context.Set<CycleA>().ToList()).Message);

                Assert.Equal(
                    CoreStrings.AutoIncludeNavigationCycle("'CycleB.C', 'CycleC.As', 'CycleA.Bs'"),
                    Assert.Throws<InvalidOperationException>(() => context.Set<CycleB>().ToList()).Message);

                Assert.Equal(
                    CoreStrings.AutoIncludeNavigationCycle("'CycleC.As', 'CycleA.Bs', 'CycleB.C'"),
                    Assert.Throws<InvalidOperationException>(() => context.Set<CycleC>().ToList()).Message);

                context.Set<CycleA>().IgnoreAutoIncludes().ToList();
                context.Set<CycleB>().IgnoreAutoIncludes().ToList();
                context.Set<CycleC>().IgnoreAutoIncludes().ToList();

                AssertSql(
                    @"SELECT [c].[Id], [c].[CycleCId]
FROM [CycleA] AS [c]",
                    //
                    @"SELECT [c].[Id], [c].[CId], [c].[CycleAId]
FROM [CycleB] AS [c]",
                    //
                    @"SELECT [c].[Id], [c].[BId]
FROM [CycleC] AS [c]");
            }
        }

        private class PrincipalOneToOne
        {
            public int Id { get; set; }
            public DependentOneToOne Dependent { get; set; }
        }

        private class DependentOneToOne
        {
            public int Id { get; set; }
            [ForeignKey("Principal")]
            public int PrincipalId { get; set; }
            public PrincipalOneToOne Principal { get; set; }
        }

        private class PrincipalOneToMany
        {
            public int Id { get; set; }
            public List<DependentOneToMany> Dependents { get; set; }
        }

        private class DependentOneToMany
        {
            public int Id { get; set; }
            [ForeignKey("Principal")]
            public int PrincipalId { get; set; }
            public PrincipalOneToMany Principal { get; set; }
        }

        private class PrincipalManyToMany
        {
            public int Id { get; set; }
            public List<DependentManyToMany> Dependents { get; set; }
        }

        private class DependentManyToMany
        {
            public int Id { get; set; }
            public List<PrincipalManyToMany> Principals { get; set; }
        }

        private class CycleA
        {
            public int Id { get; set; }
            public List<CycleB> Bs { get; set; }
        }

        private class CycleB
        {
            public int Id { get; set; }
            public CycleC C { get; set; }
        }

        private class CycleC
        {
            public int Id { get; set; }
            [ForeignKey("B")]
            public int BId { get; set; }
            private CycleB B { get; set; }
            public List<CycleA> As { get; set; }
        }

        private class MyContext22568 : DbContext
        {
            public MyContext22568(DbContextOptions options)
                : base(options)
            {
            }

            protected override void OnModelCreating(ModelBuilder modelBuilder)
            {
                modelBuilder.Entity<PrincipalOneToOne>().Navigation(e => e.Dependent).AutoInclude();
                modelBuilder.Entity<DependentOneToOne>().Navigation(e => e.Principal).AutoInclude();
                modelBuilder.Entity<PrincipalOneToMany>().Navigation(e => e.Dependents).AutoInclude();
                modelBuilder.Entity<DependentOneToMany>().Navigation(e => e.Principal).AutoInclude();
                modelBuilder.Entity<PrincipalManyToMany>().Navigation(e => e.Dependents).AutoInclude();
                modelBuilder.Entity<DependentManyToMany>().Navigation(e => e.Principals).AutoInclude();

                modelBuilder.Entity<CycleA>().Navigation(e => e.Bs).AutoInclude();
                modelBuilder.Entity<CycleB>().Navigation(e => e.C).AutoInclude();
                modelBuilder.Entity<CycleC>().Navigation(e => e.As).AutoInclude();
            }
        }

        private SqlServerTestStore CreateDatabase22568()
            => CreateTestStore(
                () => new MyContext22568(_options),
                context =>
                {
                    context.Add(new PrincipalOneToOne { Dependent = new DependentOneToOne() });
                    context.Add(new PrincipalOneToMany
                    {
                        Dependents = new List<DependentOneToMany>
                        {
                            new DependentOneToMany(),
                            new DependentOneToMany(),
                        }
                    });

                    context.SaveChanges();

                    ClearLog();
                });

        #endregion

        #region Issue12274

        [ConditionalFact]
        public virtual void Parameterless_ctor_on_inner_DTO_gets_called_for_every_row()
        {
            using (CreateDatabase12274())
            {
                using var context = new MyContext12274(_options);
                var results = context.Entities.Select(x => new OuterDTO12274 { Id = x.Id, Name = x.Name, Inner = new InnerDTO12274() }).ToList();
                Assert.Equal(4, results.Count);
                Assert.False(ReferenceEquals(results[0].Inner, results[1].Inner));
                Assert.False(ReferenceEquals(results[1].Inner, results[2].Inner));
                Assert.False(ReferenceEquals(results[2].Inner, results[3].Inner));
            }
        }

        private class MyContext12274 : DbContext
        {
            public DbSet<MyEntity12274> Entities { get; set; }

            public MyContext12274(DbContextOptions options)
                : base(options)
            {
            }
        }

        public class MyEntity12274
        {
            public int Id { get; set; }
            public string Name { get; set; }
        }

        public class OuterDTO12274
        {
            public int Id { get; set; }
            public string Name { get; set; }
            public InnerDTO12274 Inner { get; set; }
        }

        public class InnerDTO12274
        {
            public InnerDTO12274()
            {
            }
        }

        private SqlServerTestStore CreateDatabase12274()
            => CreateTestStore(
                () => new MyContext12274(_options),
                context =>
                {
                    var e1 = new MyEntity12274 { Name = "1" };
                    var e2 = new MyEntity12274 { Name = "2" };
                    var e3 = new MyEntity12274 { Name = "3" };
                    var e4 = new MyEntity12274 { Name = "4" };

                    context.Entities.AddRange(e1, e2, e3, e4);
                    context.SaveChanges();
                    ClearLog();
                });

        #endregion

        #region Issue11835

        [ConditionalFact]
        public virtual void Projecting_correlated_collection_along_with_non_mapped_property()
        {
            using (CreateDatabase11835())
            {
                using var context = new MyContext11835(_options);
                var result = context.Blogs.Select(
                    e => new
                    {
                        Id = e.Id,
                        Title = e.Title,
                        FirstPostName = e.Posts.Where(i => i.Name.Contains("2")).ToList()
                    }).ToList();

                AssertSql(
                    @"SELECT [b].[Id], [t].[Id], [t].[BlogId], [t].[Name]
FROM [Blogs] AS [b]
LEFT JOIN (
    SELECT [p].[Id], [p].[BlogId], [p].[Name]
    FROM [Posts] AS [p]
    WHERE [p].[Name] LIKE N'%2%'
) AS [t] ON [b].[Id] = [t].[BlogId]
ORDER BY [b].[Id], [t].[Id]");
            }
        }

        [ConditionalFact]
        public virtual void Projecting_element_from_correlated_collection_along_with_non_mapped_property()
        {
            using (CreateDatabase11835())
            {
                using var context = new MyContext11835(_options);
                var result = context.Blogs.Select(
                    e => new
                    {
                        Id = e.Id,
                        Title = e.Title,
                        FirstPostName = e.Posts.OrderBy(i => i.Id).FirstOrDefault().Name
                    }).ToList();

                AssertSql(
                    @"SELECT [b].[Id], (
    SELECT TOP(1) [p].[Name]
    FROM [Posts] AS [p]
    WHERE [b].[Id] = [p].[BlogId]
    ORDER BY [p].[Id])
FROM [Blogs] AS [b]");
            }
        }

        private class MyContext11835 : DbContext
        {
            public DbSet<Blog11835> Blogs { get; set; }
            public DbSet<Post11835> Posts { get; set; }

            public MyContext11835(DbContextOptions options)
                : base(options)
            {
            }
        }

        public class Blog11835
        {
            public int Id { get; set; }
            [NotMapped]
            public string Title { get; set; }
            public List<Post11835> Posts { get; set; }
        }
        public class Post11835
        {
            public int Id { get; set; }
            public int BlogId { get; set; }
            public Blog11835 Blog { get; set; }
            public string Name { get; set; }
        }

        private SqlServerTestStore CreateDatabase11835()
            => CreateTestStore(
                () => new MyContext11835(_options),
                context =>
                {
                    var b1 = new Blog11835 { Title = "B1" };
                    var b2 = new Blog11835 { Title = "B2" };
                    var p11 = new Post11835 { Name = "P11", Blog = b1 };
                    var p12 = new Post11835 { Name = "P12", Blog = b1 };
                    var p13 = new Post11835 { Name = "P13", Blog = b1 };
                    var p21 = new Post11835 { Name = "P21", Blog = b2 };
                    var p22 = new Post11835 { Name = "P22", Blog = b2 };

                    context.Blogs.AddRange(b1, b2);
                    context.Posts.AddRange(p11, p12, p13, p21, p22);
                    context.SaveChanges();

                    ClearLog();
                });

        #endregion

        #region Issue23211

        [ConditionalFact]
        public virtual void Collection_include_on_owner_with_two_owned_types_mapped_to_different_table()
        {
            using (CreateDatabase23211())
            {
                using var context = new MyContext23211(_options);

                var owner = context.Set<Owner23211>().Include(e => e.Dependents).AsSplitQuery().OrderBy(e => e.Id).Single();
                Assert.NotNull(owner.Dependents);
                Assert.Equal(2, owner.Dependents.Count);
                Assert.NotNull(owner.Owned1);
                Assert.Equal("A", owner.Owned1.Value);
                Assert.NotNull(owner.Owned2);
                Assert.Equal("B", owner.Owned2.Value);

                AssertSql(
                    @"SELECT [t].[Id], [t].[Owner23211Id], [t].[Value], [t].[Owner23211Id0], [t].[Value0]
FROM (
    SELECT TOP(2) [o].[Id], [o0].[Owner23211Id], [o0].[Value], [o1].[Owner23211Id] AS [Owner23211Id0], [o1].[Value] AS [Value0]
    FROM [Owner23211] AS [o]
    LEFT JOIN [Owned123211] AS [o0] ON [o].[Id] = [o0].[Owner23211Id]
    LEFT JOIN [Owned223211] AS [o1] ON [o].[Id] = [o1].[Owner23211Id]
    ORDER BY [o].[Id]
) AS [t]
ORDER BY [t].[Id]",
                    //
                    @"SELECT [d].[Id], [d].[Owner23211Id], [t].[Id]
FROM (
    SELECT TOP(1) [o].[Id]
    FROM [Owner23211] AS [o]
    ORDER BY [o].[Id]
) AS [t]
INNER JOIN [Dependent23211] AS [d] ON [t].[Id] = [d].[Owner23211Id]
ORDER BY [t].[Id]");
            }
        }

        [ConditionalFact]
        public virtual void Collection_include_on_owner_with_owned_type_mapped_to_different_table()
        {
            using (CreateDatabase23211())
            {
                using var context = new MyContext23211(_options);

                var owner = context.Set<SecondOwner23211>().Include(e => e.Dependents).AsSplitQuery().OrderBy(e => e.Id).Single();
                Assert.NotNull(owner.Dependents);
                Assert.Equal(2, owner.Dependents.Count);
                Assert.NotNull(owner.Owned);
                Assert.Equal("A", owner.Owned.Value);

                AssertSql(
                    @"SELECT [t].[Id], [t].[SecondOwner23211Id], [t].[Value]
FROM (
    SELECT TOP(2) [s].[Id], [o].[SecondOwner23211Id], [o].[Value]
    FROM [SecondOwner23211] AS [s]
    LEFT JOIN [Owned23211] AS [o] ON [s].[Id] = [o].[SecondOwner23211Id]
    ORDER BY [s].[Id]
) AS [t]
ORDER BY [t].[Id]",
                    //
                    @"SELECT [s0].[Id], [s0].[SecondOwner23211Id], [t].[Id]
FROM (
    SELECT TOP(1) [s].[Id]
    FROM [SecondOwner23211] AS [s]
    ORDER BY [s].[Id]
) AS [t]
INNER JOIN [SecondDependent23211] AS [s0] ON [t].[Id] = [s0].[SecondOwner23211Id]
ORDER BY [t].[Id]");
            }
        }

        private class Owner23211
        {
            public int Id { get; set; }
            public List<Dependent23211> Dependents { get; set; }
            public OwnedType23211 Owned1 { get; set; }
            public OwnedType23211 Owned2 { get; set; }
        }

        private class OwnedType23211
        {
            public string Value { get; set; }
        }

        private class Dependent23211
        {
            public int Id { get; set; }
        }

        private class SecondOwner23211
        {
            public int Id { get; set; }
            public List<SecondDependent23211> Dependents { get; set; }
            public OwnedType23211 Owned { get; set; }
        }

        private class SecondDependent23211
        {
            public int Id { get; set; }
        }

        private class MyContext23211 : DbContext
        {
            public MyContext23211(DbContextOptions options)
                : base(options)
            {
            }

            protected override void OnModelCreating(ModelBuilder modelBuilder)
            {
                modelBuilder.Entity<Owner23211>().OwnsOne(e => e.Owned1, b => b.ToTable("Owned123211"));
                modelBuilder.Entity<Owner23211>().OwnsOne(e => e.Owned2, b => b.ToTable("Owned223211"));
                modelBuilder.Entity<SecondOwner23211>().OwnsOne(e => e.Owned, b => b.ToTable("Owned23211"));
            }
        }

        private SqlServerTestStore CreateDatabase23211()
            => CreateTestStore(
                () => new MyContext23211(_options),
                context =>
                {
                    context.Add(new Owner23211
                    {
                        Dependents = new List<Dependent23211>
                        {
                            new Dependent23211(),
                            new Dependent23211()
                        },
                        Owned1 = new OwnedType23211 { Value = "A" },
                        Owned2 = new OwnedType23211 { Value = "B" }
                    });

                    context.Add(new SecondOwner23211
                    {
                        Dependents = new List<SecondDependent23211>
                        {
                            new SecondDependent23211(),
                            new SecondDependent23211()
                        },
                        Owned = new OwnedType23211 { Value = "A" }
                    });

                    context.SaveChanges();

                    ClearLog();
                });

        #endregion

        #region Issue10295

        [ConditionalFact]
        public virtual void Query_filter_with_contains_evaluates_correctly()
        {
            using (CreateDatabase10295())
            {
                using var context = new MyContext10295(_options);
                var result = context.Entities.ToList();
                Assert.Single(result);

                AssertSql(
                    @"SELECT [e].[Id], [e].[Name]
FROM [Entities] AS [e]
WHERE [e].[Id] NOT IN (1, 7)");
            }
        }

        public class MyContext10295 : DbContext
        {
            private readonly List<int> _ids = new List<int> { 1, 7 };

            public DbSet<MyEntity10295> Entities { get; set; }

            public MyContext10295(DbContextOptions options)
                : base(options)
            {
            }

            protected override void OnModelCreating(ModelBuilder modelBuilder)
            {
                modelBuilder.Entity<MyEntity10295>().HasQueryFilter(x => !_ids.Contains(x.Id));
            }
        }

        public class MyEntity10295
        {
            public int Id { get; set; }
            public string Name { get; set; }
        }

        private SqlServerTestStore CreateDatabase10295()
            => CreateTestStore(
                () => new MyContext10295(_options),
                context =>
                {
                    var e1 = new MyEntity10295 { Name = "Name1" };
                    var e2 = new MyEntity10295 { Name = "Name2" };
                    context.Entities.AddRange(e1, e2);
                    context.SaveChanges();
                    ClearLog();
                });
        #endregion

        #region Issue23282

        [ConditionalFact]
        public virtual void Can_query_point_with_buffered_data_reader()
        {
            var (options, testSqlLoggerFactory) = CreateOptions23282();
            using var context = new MyContext23282(options);

            var testUser = context.Locations.FirstOrDefault(x => x.Name == "My Location");

            Assert.NotNull(testUser);

            testSqlLoggerFactory.AssertBaseline(
                new[] {
                    @"SELECT TOP(1) [l].[Id], [l].[Name], [l].[Address_County], [l].[Address_Line1], [l].[Address_Line2], [l].[Address_Point], [l].[Address_Postcode], [l].[Address_Town]
FROM [Locations] AS [l]
WHERE [l].[Name] = N'My Location'" });
        }

        [Owned]
        private class Address23282
        {
            public string Line1 { get; set; }
            public string Line2 { get; set; }
            public string Town { get; set; }
            public string County { get; set; }
            public string Postcode { get; set; }

            public Point Point { get; set; }
        }

        private class Location23282
        {
            [Key]
            [DatabaseGenerated(DatabaseGeneratedOption.Identity)]
            public Guid Id { get; set; }

            public string Name { get; set; }
            public Address23282 Address { get; set; }
        }

        private class MyContext23282 : DbContext
        {
            public DbSet<Location23282> Locations { get; set; }

            public MyContext23282(DbContextOptions options)
                : base(options)
            {
            }
        }

        private (DbContextOptions, TestSqlLoggerFactory) CreateOptions23282()
        {
            var testStore = SqlServerTestStore.CreateInitialized("QueryBugsTest");
            var testSqlLoggerFactory = new TestSqlLoggerFactory();
            var serviceProvider = new ServiceCollection().AddSingleton<ILoggerFactory>(testSqlLoggerFactory).BuildServiceProvider();

            var optionsBuilder = Fixture.AddOptions(new DbContextOptionsBuilder()
                    .UseSqlServer(testStore.ConnectionString, b => b.EnableRetryOnFailure().UseNetTopologySuite()))
                .EnableDetailedErrors()
                .EnableServiceProviderCaching(false)
                .UseApplicationServiceProvider(serviceProvider);

            var context = new MyContext23282(optionsBuilder.Options);
            if (context.Database.EnsureCreatedResiliently())
            {
                context.Locations.Add(new Location23282
                {
                    Name = "My Location",
                    Address = new Address23282
                    {
                        Line1 = "1 Fake Street",
                        Town = "Fake Town",
                        County = "Fakeshire",
                        Postcode = "PO57 0DE",
                        Point = new Point(115.7930, 37.2431) { SRID = 4326 }
                    }
                });
                context.SaveChanges();
            }

            testSqlLoggerFactory.Clear();

            return (optionsBuilder.Options, testSqlLoggerFactory);
        }

        #endregion

<<<<<<< HEAD
        #region Issue19253

        [ConditionalFact]
        public virtual void Concat_combines_nullability_of_entity_shapers()
        {
            using (CreateDatabase19253())
            {
                using var context = new MyContext19253(_options);

                Expression<Func<A19253, string>> leftKeySelector = x => x.forkey;
                Expression<Func<B19253, string>> rightKeySelector = y => y.forkey;

                var query = context.A.GroupJoin(
                        context.B,
                        leftKeySelector,
                        rightKeySelector,
                        (left, rightg) => new
                        {
                            left,
                            rightg
                        })
                    .SelectMany(
                        r => r.rightg.DefaultIfEmpty(),
                        (x, y) => new JoinResult19253<A19253, B19253>
                        {
                            Left = x.left,
                            Right = y
                        })
                    .Concat(
                        context.B.GroupJoin(
                                context.A,
                                rightKeySelector,
                                leftKeySelector,
                                (right, leftg) => new { leftg, right })
                            .SelectMany(l => l.leftg.DefaultIfEmpty(),
                                (x, y) => new JoinResult19253<A19253, B19253>
                                {
                                    Left = y,
                                    Right = x.right
                                })
                            .Where(z => z.Left.Equals(null)))
                    .ToList();

                Assert.Equal(3, query.Count);

                AssertSql(
                    @"SELECT [a].[Id], [a].[a], [a].[a1], [a].[forkey], [b].[Id] AS [Id0], [b].[b], [b].[b1], [b].[forkey] AS [forkey0]
FROM [A] AS [a]
LEFT JOIN [B] AS [b] ON [a].[forkey] = [b].[forkey]
UNION ALL
SELECT [a0].[Id], [a0].[a], [a0].[a1], [a0].[forkey], [b0].[Id] AS [Id0], [b0].[b], [b0].[b1], [b0].[forkey] AS [forkey0]
FROM [B] AS [b0]
LEFT JOIN [A] AS [a0] ON [b0].[forkey] = [a0].[forkey]
WHERE [a0].[Id] IS NULL");
            }
        }

        [ConditionalFact]
        public virtual void Union_combines_nullability_of_entity_shapers()
        {
            using (CreateDatabase19253())
            {
                using var context = new MyContext19253(_options);

                Expression<Func<A19253, string>> leftKeySelector = x => x.forkey;
                Expression<Func<B19253, string>> rightKeySelector = y => y.forkey;

                var query = context.A.GroupJoin(
                        context.B,
                        leftKeySelector,
                        rightKeySelector,
                        (left, rightg) => new
                        {
                            left,
                            rightg
                        })
                    .SelectMany(
                        r => r.rightg.DefaultIfEmpty(),
                        (x, y) => new JoinResult19253<A19253, B19253>
                        {
                            Left = x.left,
                            Right = y
                        })
                    .Union(
                        context.B.GroupJoin(
                                context.A,
                                rightKeySelector,
                                leftKeySelector,
                                (right, leftg) => new { leftg, right })
                            .SelectMany(l => l.leftg.DefaultIfEmpty(),
                                (x, y) => new JoinResult19253<A19253, B19253>
                                {
                                    Left = y,
                                    Right = x.right
                                })
                            .Where(z => z.Left.Equals(null)))
                    .ToList();

                Assert.Equal(3, query.Count);

                AssertSql(
                    @"SELECT [a].[Id], [a].[a], [a].[a1], [a].[forkey], [b].[Id] AS [Id0], [b].[b], [b].[b1], [b].[forkey] AS [forkey0]
FROM [A] AS [a]
LEFT JOIN [B] AS [b] ON [a].[forkey] = [b].[forkey]
UNION
SELECT [a0].[Id], [a0].[a], [a0].[a1], [a0].[forkey], [b0].[Id] AS [Id0], [b0].[b], [b0].[b1], [b0].[forkey] AS [forkey0]
FROM [B] AS [b0]
LEFT JOIN [A] AS [a0] ON [b0].[forkey] = [a0].[forkey]
WHERE [a0].[Id] IS NULL");
            }
        }
        [ConditionalFact]
        public virtual void Except_combines_nullability_of_entity_shapers()
        {
            using (CreateDatabase19253())
            {
                using var context = new MyContext19253(_options);

                Expression<Func<A19253, string>> leftKeySelector = x => x.forkey;
                Expression<Func<B19253, string>> rightKeySelector = y => y.forkey;

                var query = context.A.GroupJoin(
                        context.B,
                        leftKeySelector,
                        rightKeySelector,
                        (left, rightg) => new
                        {
                            left,
                            rightg
                        })
                    .SelectMany(
                        r => r.rightg.DefaultIfEmpty(),
                        (x, y) => new JoinResult19253<A19253, B19253>
                        {
                            Left = x.left,
                            Right = y
                        })
                    .Except(
                        context.B.GroupJoin(
                                context.A,
                                rightKeySelector,
                                leftKeySelector,
                                (right, leftg) => new { leftg, right })
                            .SelectMany(l => l.leftg.DefaultIfEmpty(),
                                (x, y) => new JoinResult19253<A19253, B19253>
                                {
                                    Left = y,
                                    Right = x.right
                                }))
                    .ToList();

                Assert.Single(query);

                AssertSql(
                    @"SELECT [a].[Id], [a].[a], [a].[a1], [a].[forkey], [b].[Id] AS [Id0], [b].[b], [b].[b1], [b].[forkey] AS [forkey0]
FROM [A] AS [a]
LEFT JOIN [B] AS [b] ON [a].[forkey] = [b].[forkey]
EXCEPT
SELECT [a0].[Id], [a0].[a], [a0].[a1], [a0].[forkey], [b0].[Id] AS [Id0], [b0].[b], [b0].[b1], [b0].[forkey] AS [forkey0]
FROM [B] AS [b0]
LEFT JOIN [A] AS [a0] ON [b0].[forkey] = [a0].[forkey]");
            }
        }
        [ConditionalFact]
        public virtual void Intersect_combines_nullability_of_entity_shapers()
        {
            using (CreateDatabase19253())
            {
                using var context = new MyContext19253(_options);

                Expression<Func<A19253, string>> leftKeySelector = x => x.forkey;
                Expression<Func<B19253, string>> rightKeySelector = y => y.forkey;

                var query = context.A.GroupJoin(
                        context.B,
                        leftKeySelector,
                        rightKeySelector,
                        (left, rightg) => new
                        {
                            left,
                            rightg
                        })
                    .SelectMany(
                        r => r.rightg.DefaultIfEmpty(),
                        (x, y) => new JoinResult19253<A19253, B19253>
                        {
                            Left = x.left,
                            Right = y
                        })
                    .Intersect(
                        context.B.GroupJoin(
                                context.A,
                                rightKeySelector,
                                leftKeySelector,
                                (right, leftg) => new { leftg, right })
                            .SelectMany(l => l.leftg.DefaultIfEmpty(),
                                (x, y) => new JoinResult19253<A19253, B19253>
                                {
                                    Left = y,
                                    Right = x.right
                                }))
                    .ToList();

                Assert.Single(query);

                AssertSql(
                    @"SELECT [a].[Id], [a].[a], [a].[a1], [a].[forkey], [b].[Id] AS [Id0], [b].[b], [b].[b1], [b].[forkey] AS [forkey0]
FROM [A] AS [a]
LEFT JOIN [B] AS [b] ON [a].[forkey] = [b].[forkey]
INTERSECT
SELECT [a0].[Id], [a0].[a], [a0].[a1], [a0].[forkey], [b0].[Id] AS [Id0], [b0].[b], [b0].[b1], [b0].[forkey] AS [forkey0]
FROM [B] AS [b0]
LEFT JOIN [A] AS [a0] ON [b0].[forkey] = [a0].[forkey]");
            }
        }

        public class MyContext19253 : DbContext
        {
            public DbSet<A19253> A { get; set; }
            public DbSet<B19253> B { get; set; }


            public MyContext19253(DbContextOptions options)
                : base(options)
            {
            }
        }

        public class JoinResult19253<TLeft, TRight>
        {
            public TLeft Left { get; set; }

            public TRight Right { get; set; }
        }

        public class A19253
        {
            public int Id { get; set; }
            public string a { get; set; }
            public string a1 { get; set; }
            public string forkey { get; set; }

        }

        public class B19253
        {
            public int Id { get; set; }
            public string b { get; set; }
            public string b1 { get; set; }
            public string forkey { get; set; }
        }

        private SqlServerTestStore CreateDatabase19253()
            => CreateTestStore(
                () => new MyContext19253(_options),
                context =>
                {
                    var tmp_a = new A19253[]
                    {
                        new A19253 {a = "a0", a1 = "a1", forkey = "a"},
                        new A19253 {a = "a2", a1 = "a1", forkey = "d"},
                    };
                    var tmp_b = new B19253[]
                    {
                        new B19253 {b = "b0", b1 = "b1", forkey = "a"},
                        new B19253 {b = "b2", b1 = "b1", forkey = "c"},
                    };
                    context.A.AddRange(tmp_a);
                    context.B.AddRange(tmp_b);
                    context.SaveChanges();
                    ClearLog();
                });
=======
        #region Issue23410

        // TODO: Remove when JSON is first class. See issue#4021

        [ConditionalFact]
        public virtual void Method_call_translators_are_invoked_for_indexer_if_not_indexer_property()
        {
            var (options, testSqlLoggerFactory) = CreateOptions23410();
            using var context = new MyContext23410(options);

            var testUser = context.Blogs.FirstOrDefault(x => x.JObject["Author"].Value<string>() == "Maumar");

            Assert.NotNull(testUser);

            testSqlLoggerFactory.AssertBaseline(
                new[] {
                    @"SELECT TOP(1) [b].[Id], [b].[JObject], [b].[Name]
FROM [Blogs] AS [b]
WHERE JSON_VALUE([b].[JObject], '$.Author') = N'Maumar'" });
        }

        private class Blog23410
        {
            public int Id { get; set; }

            public string Name { get; set; }
            public JObject JObject { get; set; }
        }

        private class MyContext23410 : DbContext
        {
            public DbSet<Blog23410> Blogs { get; set; }

            public MyContext23410(DbContextOptions options)
                : base(options)
            {
            }

            protected override void OnModelCreating(ModelBuilder modelBuilder)
            {
                modelBuilder.Entity<Blog23410>().Property(e => e.JObject).HasConversion(
                    e => e.ToString(),
                    e => JObject.Parse(e));
            }
        }

        private class JsonMethodCallTranslatorPlugin : IMethodCallTranslatorPlugin
        {
            public JsonMethodCallTranslatorPlugin(ISqlExpressionFactory sqlExpressionFactory)
            {
                Translators = new IMethodCallTranslator[]
                {
                    new JsonIndexerMethodTranslator(sqlExpressionFactory),
                    new JsonValueMethodTranslator(sqlExpressionFactory)
                };
            }

            public IEnumerable<IMethodCallTranslator> Translators { get; }
        }

        private class JsonValueMethodTranslator : IMethodCallTranslator
        {
            private readonly ISqlExpressionFactory _sqlExpressionFactory;

            public JsonValueMethodTranslator(ISqlExpressionFactory sqlExpressionFactory)
            {
                _sqlExpressionFactory = sqlExpressionFactory;
            }

            public SqlExpression Translate(
                SqlExpression instance,
                MethodInfo method,
                IReadOnlyList<SqlExpression> arguments,
                IDiagnosticsLogger<DbLoggerCategory.Query> logger)
            {
                if (method.IsGenericMethod
                    && method.DeclaringType == typeof(Newtonsoft.Json.Linq.Extensions)
                    && method.Name == "Value"
                    && arguments.Count == 1
                    && arguments[0] is SqlFunctionExpression sqlFunctionExpression)
                {
                    return _sqlExpressionFactory.Function(
                        sqlFunctionExpression.Name,
                        sqlFunctionExpression.Arguments,
                        sqlFunctionExpression.IsNullable,
                        sqlFunctionExpression.ArgumentsPropagateNullability,
                        method.ReturnType);
                }

                return null;
            }
        }

        private class JsonIndexerMethodTranslator : IMethodCallTranslator
        {
            private readonly MethodInfo _indexerMethod = typeof(JObject).GetRuntimeMethod("get_Item", new[] { typeof(string) });

            private readonly ISqlExpressionFactory _sqlExpressionFactory;

            public JsonIndexerMethodTranslator(ISqlExpressionFactory sqlExpressionFactory)
            {
                _sqlExpressionFactory = sqlExpressionFactory;
            }

            public SqlExpression Translate(
                SqlExpression instance,
                MethodInfo method,
                IReadOnlyList<SqlExpression> arguments,
                IDiagnosticsLogger<DbLoggerCategory.Query> logger)
            {
                if (Equals(_indexerMethod, method))
                {
                    return _sqlExpressionFactory.Function(
                        "JSON_VALUE",
                        new[] {
                            instance,
                            _sqlExpressionFactory.Fragment($"'$.{((SqlConstantExpression)arguments[0]).Value}'")
                            },
                        nullable: true,
                        argumentsPropagateNullability: new[] { true, false },
                        _indexerMethod.ReturnType);
                }

                return null;
            }
        }

        private (DbContextOptions, TestSqlLoggerFactory) CreateOptions23410()
        {
            var testStore = SqlServerTestStore.CreateInitialized("QueryBugsTest");
            var testSqlLoggerFactory = new TestSqlLoggerFactory();
            var serviceCollection = new ServiceCollection()
                .AddSingleton<ILoggerFactory>(testSqlLoggerFactory)
                .AddEntityFrameworkSqlServer();
            serviceCollection.TryAddEnumerable(new ServiceDescriptor(
                typeof(IMethodCallTranslatorPlugin), typeof(JsonMethodCallTranslatorPlugin), ServiceLifetime.Singleton));
            var serviceProvider = serviceCollection.BuildServiceProvider();

            var optionsBuilder = Fixture.AddOptions(testStore.AddProviderOptions(new DbContextOptionsBuilder()))
                .EnableDetailedErrors()
                .UseInternalServiceProvider(serviceProvider)
                .EnableServiceProviderCaching(false);

            var context = new MyContext23410(optionsBuilder.Options);
            if (context.Database.EnsureCreatedResiliently())
            {
                context.Blogs.Add(new Blog23410
                {
                    Name = "My Location",
                    JObject = JObject.Parse(@"{ ""Author"": ""Maumar"" }")
                });
                context.SaveChanges();
            }

            testSqlLoggerFactory.Clear();

            return (optionsBuilder.Options, testSqlLoggerFactory);
        }
>>>>>>> 8f844ce3

        #endregion

        private DbContextOptions _options;

        private SqlServerTestStore CreateTestStore<TContext>(
            Func<TContext> contextCreator,
            Action<TContext> contextInitializer)
            where TContext : DbContext, IDisposable
        {
            var testStore = SqlServerTestStore.CreateInitialized("QueryBugsTest", multipleActiveResultSets: true);

            _options = Fixture.CreateOptions(testStore);

            using (var context = contextCreator())
            {
                context.Database.EnsureCreatedResiliently();
                contextInitializer?.Invoke(context);
            }

            return testStore;
        }

        protected void ClearLog()
        {
            Fixture.TestSqlLoggerFactory.Clear();
        }

        private void AssertSql(params string[] expected)
        {
            Fixture.TestSqlLoggerFactory.AssertBaseline(expected);
        }
    }
}<|MERGE_RESOLUTION|>--- conflicted
+++ resolved
@@ -9565,7 +9565,6 @@
 
         #endregion
 
-<<<<<<< HEAD
         #region Issue19253
 
         [ConditionalFact]
@@ -9838,7 +9837,9 @@
                     context.SaveChanges();
                     ClearLog();
                 });
-=======
+
+        #endregion
+
         #region Issue23410
 
         // TODO: Remove when JSON is first class. See issue#4021
@@ -9997,7 +9998,6 @@
 
             return (optionsBuilder.Options, testSqlLoggerFactory);
         }
->>>>>>> 8f844ce3
 
         #endregion
 
