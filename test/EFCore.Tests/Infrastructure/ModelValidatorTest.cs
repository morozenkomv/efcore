--- conflicted
+++ resolved
@@ -322,11 +322,7 @@
             modelBuilder.Entity<C>().HasOne<B>().WithOne().HasForeignKey<B>(a => a.Id).HasPrincipalKey<C>(b => b.Id).IsRequired();
 
             VerifyError(
-<<<<<<< HEAD
-                CoreStrings.IdentifyingRelationshipCycle(nameof(A), "{'Id'}"),
-=======
                 CoreStrings.IdentifyingRelationshipCycle("A -> B -> C"),
->>>>>>> 8e0caf03
                 modelBuilder.Model);
         }
 
