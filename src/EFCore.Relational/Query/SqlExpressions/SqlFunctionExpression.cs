--- conflicted
+++ resolved
@@ -25,9 +25,6 @@
     /// </summary>
     public class SqlFunctionExpression : SqlExpression
     {
-        private static readonly bool _useOldBehavior = AppContext.TryGetSwitch("Microsoft.EntityFrameworkCore.Issue23336", out var enabled)
-            && enabled;
-
         /// <summary>
         ///     Creates a new instance of the <see cref="SqlFunctionExpression" /> class which represents a built-in niladic function.
         /// </summary>
@@ -403,12 +400,8 @@
             hash.Add(IsNiladic);
             hash.Add(Schema);
             hash.Add(Instance);
-<<<<<<< HEAD
+
             if (Arguments != null)
-=======
-            if (Arguments != null
-                || _useOldBehavior)
->>>>>>> 8f844ce3
             {
                 for (var i = 0; i < Arguments.Count; i++)
                 {
