<?xml version="1.0" encoding="utf-8"?>
<Dependencies>
  <ProductDependencies>
    <Dependency Name="Microsoft.Extensions.Caching.Memory" Version="6.0.0-alpha.1.21060.3">
      <Uri>https://github.com/dotnet/runtime</Uri>
      <Sha>4e13df4c4ee210850d134ec972569d64fedaa11a</Sha>
    </Dependency>
    <Dependency Name="Microsoft.Extensions.Configuration.EnvironmentVariables" Version="6.0.0-alpha.1.21060.3">
      <Uri>https://github.com/dotnet/runtime</Uri>
      <Sha>4e13df4c4ee210850d134ec972569d64fedaa11a</Sha>
    </Dependency>
    <Dependency Name="Microsoft.Extensions.Configuration.Abstractions" Version="6.0.0-alpha.1.21060.3">
      <Uri>https://github.com/dotnet/runtime</Uri>
      <Sha>4e13df4c4ee210850d134ec972569d64fedaa11a</Sha>
    </Dependency>
    <Dependency Name="Microsoft.Extensions.Configuration.Json" Version="6.0.0-alpha.1.21060.3">
      <Uri>https://github.com/dotnet/runtime</Uri>
      <Sha>4e13df4c4ee210850d134ec972569d64fedaa11a</Sha>
    </Dependency>
    <Dependency Name="Microsoft.Extensions.Configuration" Version="6.0.0-alpha.1.21060.3">
      <Uri>https://github.com/dotnet/runtime</Uri>
      <Sha>4e13df4c4ee210850d134ec972569d64fedaa11a</Sha>
    </Dependency>
    <Dependency Name="Microsoft.Extensions.DependencyInjection" Version="6.0.0-alpha.1.21060.3">
      <Uri>https://github.com/dotnet/runtime</Uri>
      <Sha>4e13df4c4ee210850d134ec972569d64fedaa11a</Sha>
    </Dependency>
    <Dependency Name="Microsoft.Extensions.DependencyModel" Version="6.0.0-alpha.1.21060.3">
      <Uri>https://github.com/dotnet/runtime</Uri>
      <Sha>4e13df4c4ee210850d134ec972569d64fedaa11a</Sha>
    </Dependency>
    <Dependency Name="Microsoft.Extensions.HostFactoryResolver.Sources" Version="6.0.0-alpha.1.21060.3">
      <Uri>https://github.com/dotnet/runtime</Uri>
      <Sha>4e13df4c4ee210850d134ec972569d64fedaa11a</Sha>
    </Dependency>
    <Dependency Name="Microsoft.Extensions.Logging" Version="6.0.0-alpha.1.21060.3">
      <Uri>https://github.com/dotnet/runtime</Uri>
      <Sha>4e13df4c4ee210850d134ec972569d64fedaa11a</Sha>
    </Dependency>
    <Dependency Name="System.Collections.Immutable" Version="6.0.0-alpha.1.21060.3">
      <Uri>https://github.com/dotnet/runtime</Uri>
      <Sha>4e13df4c4ee210850d134ec972569d64fedaa11a</Sha>
    </Dependency>
    <Dependency Name="System.ComponentModel.Annotations" Version="6.0.0-alpha.1.21060.3">
      <Uri>https://github.com/dotnet/runtime</Uri>
      <Sha>4e13df4c4ee210850d134ec972569d64fedaa11a</Sha>
    </Dependency>
    <Dependency Name="System.Diagnostics.DiagnosticSource" Version="6.0.0-alpha.1.21060.3">
      <Uri>https://github.com/dotnet/runtime</Uri>
      <Sha>4e13df4c4ee210850d134ec972569d64fedaa11a</Sha>
    </Dependency>
  </ProductDependencies>
  <ToolsetDependencies>
<<<<<<< HEAD
    <Dependency Name="Microsoft.DotNet.Arcade.Sdk" Version="5.0.0-beta.21063.3">
      <Uri>https://github.com/dotnet/arcade</Uri>
      <Sha>f73f462f75b5fa21805f0b3c477b11277c5da556</Sha>
    </Dependency>
    <Dependency Name="Microsoft.DotNet.Helix.Sdk" Version="5.0.0-beta.21063.3">
      <Uri>https://github.com/dotnet/arcade</Uri>
      <Sha>f73f462f75b5fa21805f0b3c477b11277c5da556</Sha>
=======
    <Dependency Name="Microsoft.DotNet.Arcade.Sdk" Version="6.0.0-beta.21058.3">
      <Uri>https://github.com/dotnet/arcade</Uri>
      <Sha>1571d6b095014ad63fdb48b10f5dea912f96872e</Sha>
    </Dependency>
    <Dependency Name="Microsoft.DotNet.Helix.Sdk" Version="6.0.0-beta.21058.3">
      <Uri>https://github.com/dotnet/arcade</Uri>
      <Sha>1571d6b095014ad63fdb48b10f5dea912f96872e</Sha>
>>>>>>> eba7d1fc
    </Dependency>
  </ToolsetDependencies>
</Dependencies><|MERGE_RESOLUTION|>--- conflicted
+++ resolved
@@ -51,15 +51,6 @@
     </Dependency>
   </ProductDependencies>
   <ToolsetDependencies>
-<<<<<<< HEAD
-    <Dependency Name="Microsoft.DotNet.Arcade.Sdk" Version="5.0.0-beta.21063.3">
-      <Uri>https://github.com/dotnet/arcade</Uri>
-      <Sha>f73f462f75b5fa21805f0b3c477b11277c5da556</Sha>
-    </Dependency>
-    <Dependency Name="Microsoft.DotNet.Helix.Sdk" Version="5.0.0-beta.21063.3">
-      <Uri>https://github.com/dotnet/arcade</Uri>
-      <Sha>f73f462f75b5fa21805f0b3c477b11277c5da556</Sha>
-=======
     <Dependency Name="Microsoft.DotNet.Arcade.Sdk" Version="6.0.0-beta.21058.3">
       <Uri>https://github.com/dotnet/arcade</Uri>
       <Sha>1571d6b095014ad63fdb48b10f5dea912f96872e</Sha>
@@ -67,7 +58,6 @@
     <Dependency Name="Microsoft.DotNet.Helix.Sdk" Version="6.0.0-beta.21058.3">
       <Uri>https://github.com/dotnet/arcade</Uri>
       <Sha>1571d6b095014ad63fdb48b10f5dea912f96872e</Sha>
->>>>>>> eba7d1fc
     </Dependency>
   </ToolsetDependencies>
 </Dependencies>